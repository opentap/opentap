//            Copyright Keysight Technologies 2012-2019
// This Source Code Form is subject to the terms of the Mozilla Public
// License, v. 2.0. If a copy of the MPL was not distributed with this
// file, you can obtain one at http://mozilla.org/MPL/2.0/.
using System;
using NUnit.Framework;
using System.Collections.Generic;
using System.Linq;
using System.Threading;
using OpenTap.Cli;

namespace OpenTap.Engine.UnitTests
{
    [TestFixture]
    public class TestPlanRunnerTests
    {
        [SetUp]
        public void AssemblyInit()
        {
            SessionLogs.Initialize(String.Format("UnitTestLog{0}.txt", DateTime.Now.ToString("yyyy-MM-dd HH-mm-ss")));
        }

        public class CliTestStep : TestStep
        {
            TraceSource _log =  OpenTap.Log.CreateSource("CliStep");
            public override void Run()
            {
                _log.Info("Test123");
            }
        }

        [Test]
        public void RunPlanTest()
        {
            PluginManager.SearchAsync();
            TestPlanRunner.SetSettingsDir("Default");
            TestPlan plan = new TestPlan();
            plan.Steps.Add(new CliTestStep());
            CancellationTokenSource cts = new CancellationTokenSource();
            TestPlanRunner.RunPlanForDut(plan, new List<ResultParameter>(), cts.Token);
        }

        [Test]
<<<<<<< HEAD
        public void RunParseTest()
        {
            var setVerdict = new OpenTap.Engine.UnitTests.TestTestSteps.VerdictStep();
            TestPlan plan = new TestPlan();
            plan.Steps.Add(setVerdict);
            plan.ExternalParameters.Add(setVerdict, TypeData.GetTypeData(setVerdict).GetMember("VerdictOutput"),"verdict");
            plan.ExternalParameters.Get("verdict").Value = "Error";
            plan.Save("verdictPlan.TapPlan");
            var csv = TapProcessContainer.StartFromArgs("package install -f CSV", TimeSpan.FromMinutes(2));
            csv.WaitForEnd();
            Assert.AreEqual(0, csv.TapProcess.ExitCode);
            var fileName = CreateCsvTestFile(new string[] { "verdict" }, new object[] { "pass" });
            {
                string[] passingThings = new[] { "verdict=\"pass\"", "verdict=\"Not Set\"", "verdict=\"not set\"", fileName };
                foreach(var v in passingThings)
                {

                    var args = string.Format("run verdictPlan.TapPlan -e {0}", v);
                    Log.CreateSource("RunParseTest").Debug("Running tap {0}", args);
                    var proc = TapProcessContainer.StartFromArgs(string.Format("run verdictPlan.TapPlan -e {0}", v),TimeSpan.FromMinutes(5));
                    proc.WaitForEnd();
                    Assert.AreEqual(0, proc.TapProcess.ExitCode);
                }
            }
            plan.ExternalParameters.Get("verdict").Value = "Not Set";
            plan.Save("verdictPlan.TapPlan");
            {
                string[] passingThings = new[] { "fail", "Error" };
                foreach(var v in passingThings)
                {
                    var args = string.Format("run verdictPlan.TapPlan -e verdict=\"{0}\"", v);
                    Log.CreateSource("RunParseTest").Debug("Running tap {0}", args);
                    var proc = TapProcessContainer.StartFromArgs(args, TimeSpan.FromSeconds(120));
                    proc.WaitForEnd();
                    if (v == "Error")
                        Assert.AreEqual((int) ExitStatus.TestPlanError, proc.TapProcess.ExitCode);
                    else
                        Assert.AreEqual((int) ExitStatus.TestPlanFail, proc.TapProcess.ExitCode);
                }
            }
        }

        [Test]
=======
>>>>>>> e0134b27
        public void SimpleVerdictStepTest()
        {
            var setVerdict = new OpenTap.Engine.UnitTests.TestTestSteps.VerdictStep();
            TestPlan plan = new TestPlan();
            plan.Steps.Add(setVerdict);
            plan.Save("verdictPlan.TapPlan");
            var proc = TapProcessContainer.StartFromArgs("run verdictPlan.TapPlan");
            proc.WaitForEnd();
            Assert.AreEqual(0, proc.TapProcess.ExitCode);
        }

        [Test]
        public void TestProcessContainer()
        {
            var proc = TapProcessContainer.StartFromArgs("package list", TimeSpan.FromSeconds(100));
            proc.WaitForEnd();
            
            Assert.AreEqual(0, proc.TapProcess.ExitCode);
        }

        private string CreateCsvTestFile(string[] names, object[] values)
        {
            var newfile = "cliTestPass.csv";
            var delimiter = ",";
            if (!System.IO.File.Exists(newfile))
            {
                System.IO.File.Create(newfile).Close();
            }
            using (System.IO.TextWriter writer = System.IO.File.CreateText(newfile))
            {
                writer.WriteLine(string.Join(delimiter, "External Name", "Value"));
                for(var index = 0; index < names.Length; index++)
                {
                    writer.WriteLine(string.Join(delimiter, names[index], values[index]));
                }
            }

            return newfile;
        }

        [Test]
        public void TestPlanRunWithNullArgument()
        {
            // As ExpectedException has been removed from nunit 3, I will have a try-catch block to catch the ArgumentNullException
            bool argumentNullExceptionCaught = false;
            try
            {
                TestPlanRun testPlanRun = new TestPlanRun(null, null, DateTime.Now, 0);
            }
            catch(ArgumentNullException ex)
            {
                Assert.IsTrue(ex.Message.Contains("Value cannot be null") && ex.Message.Contains("Parameter") && ex.Message.Contains("plan"));
                argumentNullExceptionCaught = true;
            }
            
            Assert.IsTrue(argumentNullExceptionCaught, "ArgumentNullException was not thrown");
        }
    }
}<|MERGE_RESOLUTION|>--- conflicted
+++ resolved
@@ -41,7 +41,6 @@
         }
 
         [Test]
-<<<<<<< HEAD
         public void RunParseTest()
         {
             var setVerdict = new OpenTap.Engine.UnitTests.TestTestSteps.VerdictStep();
@@ -56,7 +55,7 @@
             var fileName = CreateCsvTestFile(new string[] { "verdict" }, new object[] { "pass" });
             {
                 string[] passingThings = new[] { "verdict=\"pass\"", "verdict=\"Not Set\"", "verdict=\"not set\"", fileName };
-                foreach(var v in passingThings)
+                passingThings.AsParallel().ForAll(v =>
                 {
 
                     var args = string.Format("run verdictPlan.TapPlan -e {0}", v);
@@ -64,13 +63,13 @@
                     var proc = TapProcessContainer.StartFromArgs(string.Format("run verdictPlan.TapPlan -e {0}", v),TimeSpan.FromMinutes(5));
                     proc.WaitForEnd();
                     Assert.AreEqual(0, proc.TapProcess.ExitCode);
-                }
+                });
             }
             plan.ExternalParameters.Get("verdict").Value = "Not Set";
             plan.Save("verdictPlan.TapPlan");
             {
                 string[] passingThings = new[] { "fail", "Error" };
-                foreach(var v in passingThings)
+                passingThings.AsParallel().ForAll(v =>
                 {
                     var args = string.Format("run verdictPlan.TapPlan -e verdict=\"{0}\"", v);
                     Log.CreateSource("RunParseTest").Debug("Running tap {0}", args);
@@ -80,13 +79,11 @@
                         Assert.AreEqual((int) ExitStatus.TestPlanError, proc.TapProcess.ExitCode);
                     else
                         Assert.AreEqual((int) ExitStatus.TestPlanFail, proc.TapProcess.ExitCode);
-                }
+                });
             }
         }
 
         [Test]
-=======
->>>>>>> e0134b27
         public void SimpleVerdictStepTest()
         {
             var setVerdict = new OpenTap.Engine.UnitTests.TestTestSteps.VerdictStep();
