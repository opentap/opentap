﻿<Project Sdk="Microsoft.NET.Sdk">
  <PropertyGroup>
    <AssemblyName>OpenTap.UnitTests</AssemblyName>
    <RootNamespace>OpenTap.UnitTests</RootNamespace>
    <TargetFramework>net6.0</TargetFramework>
    <LangVersion>8.0</LangVersion>
  </PropertyGroup>
  
  <ItemGroup>
    <None Remove="LegacyPlatformSettings.xml" />
    <None Remove="LegacyResultSettings.xml" />
    <None Update="TestTestPlans\*.TapPlan">
      <CopyToOutputDirectory>PreserveNewest</CopyToOutputDirectory>
    </None>
    <None Include="Resources\TestImg.png">
        <CopyToOutputDirectory>PreserveNewest</CopyToOutputDirectory>
    </None>
  </ItemGroup>

  <ItemGroup>
    <EmbeddedResource Include="LegacyPlatformSettings.xml" />
    <EmbeddedResource Include="LegacyResultSettings.xml" />
  </ItemGroup>

  <ItemGroup>
    <PackageReference Include="Microsoft.CodeAnalysis.CSharp" Version="2.10.0" />
    <PackageReference Include="Microsoft.CSharp" Version="4.5.0" />
<<<<<<< HEAD
    <PackageReference Include="Nunit" Version="3.13.2" />
    <PackageReference Include="Nunit.ConsoleRunner" Version="3.12.0" />
    <PackageReference Include="Nunit3TestAdapter" Version="4.1.0" />
=======
>>>>>>> 2603dcd7
    <PackageReference Include="System.CodeDom" Version="4.5.0" />
  </ItemGroup>

  <ItemGroup>
    <PackageReference Include="Microsoft.NET.Test.Sdk" Version="16.10.0" />
    <PackageReference Include="NUnit" Version="3.13.2" />
    <PackageReference Include="NUnit3TestAdapter" Version="4.0.0" />
    <PackageReference Include="coverlet.collector" Version="3.0.3" />
  </ItemGroup>

  <ItemGroup>
    <ProjectReference Include="..\BasicSteps\Tap.Plugins.BasicSteps.csproj" />
    <ProjectReference Include="..\Engine\Tap.Engine.csproj" />
    <ProjectReference Include="..\Package\Tap.Package.csproj" />
  </ItemGroup>
</Project><|MERGE_RESOLUTION|>--- conflicted
+++ resolved
@@ -25,12 +25,6 @@
   <ItemGroup>
     <PackageReference Include="Microsoft.CodeAnalysis.CSharp" Version="2.10.0" />
     <PackageReference Include="Microsoft.CSharp" Version="4.5.0" />
-<<<<<<< HEAD
-    <PackageReference Include="Nunit" Version="3.13.2" />
-    <PackageReference Include="Nunit.ConsoleRunner" Version="3.12.0" />
-    <PackageReference Include="Nunit3TestAdapter" Version="4.1.0" />
-=======
->>>>>>> 2603dcd7
     <PackageReference Include="System.CodeDom" Version="4.5.0" />
   </ItemGroup>
 
