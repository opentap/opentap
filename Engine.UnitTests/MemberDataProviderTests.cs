--- conflicted
+++ resolved
@@ -861,12 +861,7 @@
             Assert.AreEqual(Verdict.NotSet, run.Verdict);
 
             // one of the sweep rows was disabled.
-<<<<<<< HEAD
             Assert.AreEqual(13, rlistener.StepRuns.Count);
-        }
-
-=======
-            Assert.AreEqual(13 , rlistener.StepRuns.Count);
 
             { // verify that when child steps are deleted, the list is updated. 
                 sweep.ChildTestSteps.Remove(delay2);
@@ -876,8 +871,7 @@
                 Assert.AreEqual(2, av.Count); // Select All + Time Delay.
             }
         }
-
-        [Test]
+[Test]
         public void SweepLoopRangeCheck()
         {
             var plan = new TestPlan();
@@ -905,8 +899,6 @@
             }
         }
 
-
->>>>>>> 2ad791bc
         [Test]
         public void DataInterfaceProviderTest()
         {
