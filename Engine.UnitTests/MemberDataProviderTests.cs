using OpenTap.Plugins.BasicSteps;
using NUnit.Framework;
using System;
using System.Collections.Generic;
using System.Diagnostics;
using System.Linq;
using System.Xml.Serialization;
using System.ComponentModel;

namespace OpenTap.Engine.UnitTests
{
    [TestFixture]
    public class TypeDataTest
    {
        class ClassWithPropertyWithoutGetter
        {
            // previously reflecting this with TypeData would cause an exception to happen.
            public double MyValue { set { } }
        }
        [Test]
        public void ClassPropertyWithoutGetter()
        {
            var type = TypeData.FromType(typeof(ClassWithPropertyWithoutGetter));
            var members = type.GetMembers();
            Assert.IsTrue(members.Any(x => x.Name == nameof(ClassWithPropertyWithoutGetter.MyValue)));
        }
    }

    public interface IExpandedObject
    {
        object GetValue(string name);
        void SetValue(string name, object value);
        string[] Names { get; }
    }

    public class ExpandedMemberData : IMemberData
    {
        public ITypeData DeclaringType { get; set; }

        public IEnumerable<object> Attributes => Array.Empty<object>();

        public string Name { get; set; }

        public bool Writable => true;

        public bool Readable => true;

        public ITypeData TypeDescriptor
        {
            get
            {
                var desc = DeclaringType as ExpandedTypeInfo;
                var value = desc.Object.GetValue(Name);
                if (value == null) return null;
                return TypeData.GetTypeData(value);
            }
        }

        public object GetValue(object owner)
        {
            return ((IExpandedObject)owner).GetValue(Name);
        }

        public void SetValue(object owner, object value)
        {
            ((IExpandedObject)owner).SetValue(Name, value);
        }
    }

    public class ExpandedTypeInfo : ITypeData
    {
        public ITypeData InnerDescriptor;
        public IExpandedObject Object;
        public ITypeDataProvider Provider { get; set; }

        public string Name => ExpandMemberDataProvider.exp + InnerDescriptor.Name;

        public IEnumerable<object> Attributes => InnerDescriptor.Attributes;

        public ITypeData BaseType => InnerDescriptor;

        public bool CanCreateInstance => InnerDescriptor.CanCreateInstance;

        public object CreateInstance(object[] arguments)
        {
            return InnerDescriptor.CreateInstance(arguments);
        }

        public IMemberData GetMember(string name)
        {
            return new ExpandedMemberData { DeclaringType = this, Name = name };
        }

        public IEnumerable<IMemberData> GetMembers()
        {
            var innerMembers = InnerDescriptor.GetMembers();
            
            foreach(var name in Object.Names)
            {
                yield return new ExpandedMemberData { DeclaringType = this, Name = name };
            }
            foreach (var mem in innerMembers)
                yield return mem;
        }        
    }

    public class ExpandMemberDataProvider : ITypeDataProvider
    {
        public double Priority => 1;
        internal const string exp = "exp@";
        public ITypeData GetTypeData(string identifier)
        {
            if (identifier.StartsWith(exp))
            {
                var tp = TypeData.GetTypeData(identifier.Substring(exp.Length));
                if(tp != null)
                {
                    return new ExpandedTypeInfo() { InnerDescriptor = tp, Object = null, Provider = this };
                }
            }
            return null;
        }

        bool excludeSelf = false;
        public ITypeData GetTypeData(object obj)
        {
            if (obj is IExpandedObject exp && excludeSelf == false)
            {
                excludeSelf = true;
                var FoundType = TypeData.GetTypeData(obj);
                excludeSelf = false;
                if (FoundType != null)
                {
                    var expDesc = new ExpandedTypeInfo();
                    expDesc.InnerDescriptor = FoundType;
                    expDesc.Provider = this;
                    expDesc.Object = exp;
                    return expDesc;
                }
            }
            return null;
        }
    }


    public class MyExpandedObject : IExpandedObject
    {
        public double MyProp1 { get; set; }

        Dictionary<string, object> extra = new Dictionary<string, object>();
        public string[] Names => extra.Keys.ToArray();

        public object GetValue(string name)
        {
            object @out = null;
            extra.TryGetValue(name, out @out);
            return @out;
        }

        public void SetValue(string name, object value)
        {
            extra[name] = value;
        }
    }

    [TestFixture]
    public class MemberDataProviderTests
    {
        [Test]
        public void AnnotationsTest()
        {
            var ds = new DelayStep();
            var tp = AnnotationCollection.Annotate(ds);
            var mems = tp.Get<IMembersAnnotation>().Members;
            var cnt = mems.Count(x =>
            {
                var access = x.Get<IAccessAnnotation>();
                if (access == null)
                    return true;
                if (x.Get<IMemberAnnotation>().Member.HasAttribute<XmlIgnoreAttribute>())
                    return false;
                var brows = x.Get<IMemberAnnotation>().Member.GetAttribute<BrowsableAttribute>();
                if (brows != null && !brows.Browsable) return false;
                if (access.IsReadOnly == false && access.IsVisible == true)
                    return true;
                return false;
            });


            Assert.AreEqual(3, cnt);
        }

        [Test]
        public void MemberDataTest()
        {
            var obj = new DelayStep();
            var td = TypeData.GetTypeData(obj);
            var td2 = TypeData.GetTypeData(obj);

            Assert.AreEqual(td, td2);
            Assert.IsNotNull(td);
            foreach (var mem in td.GetMembers())
            {
                if (mem.Name == "Parent")
                {
                    Debug.Assert(mem.HasAttribute<XmlIgnoreAttribute>());
                }
                Debug.WriteLine(string.Format("Member: {0} {1}", mem.Name, mem.GetValue(obj)));
            }
        }

        [Test]
        public void MemberData2Test()
        {
            var obj = new MyExpandedObject() { MyProp1 = 10 };
            obj.SetValue("asd", 10);

            var td = TypeData.GetTypeData(obj);
            Assert.IsNotNull(td);
            foreach (var mem in td.GetMembers())
            {
                Debug.WriteLine(string.Format("Member: {0} {1}", mem.Name, mem.GetValue(obj)));
            }

            var td2 = TypeData.GetTypeData("System.Windows.WindowState");

        }

        [Test]
        public void MemberDataSerializeTest()
        {
            var obj = new MyExpandedObject() { MyProp1 = 10 };
            var obj2 = new MyExpandedObject() { MyProp1 = 10 };
            var obj3 = new MyExpandedObject() { MyProp1 = 10 };
            //obj.SetValue("asd", 10);
            obj.SetValue("sub2", obj2);
            obj2.SetValue("sub3", obj3);

            obj3.SetValue("_10", 10);
            obj3.SetValue("_20", 20);
            obj3.SetValue("_array_test", new double[] { 1, 2, 3, 4, 5, 6, 7, 8 });

            var ser = new TapSerializer();
            var str = ser.SerializeToString(obj);

            var outobj = ser.DeserializeFromString(str);
            var str2 = ser.SerializeToString(outobj);
        }

        [Display("I am a class")]
        public class DataInterfaceTestClass
        {
            [Unit("Hz")]
            public double SimpleNumber { get; set; }

            [AvailableValues("AvailableNumbers")]
            [Display("From Available")]
            [Unit("s")]

            public double FromAvailable { get; set; }

            [Unit("s")]
            [AvailableValues("AvailableNumbers")]
            public Enabled<double> FromAvailable2 { get; set; } = new Enabled<double>();

            [AvailableValues(nameof(AvailableNumbers))]
            public List<double> SelectedMulti { get; set; } = new List<double> { 1, 2 };

            [Unit("s")]
            public IEnumerable<double> AvailableNumbers { get; set; } = new double[] { 1, 2, 3, 4, 5 };

            public bool ThingEnabled { get; set; }
            [EnabledIf("ThingEnabled", true, HideIfDisabled = true)]
            public string ICanBeEnabled { get; set; }

            [Flags]
            public enum MultiSelectEnum
            {

                A = 1,
                B = 2,
                C = 4
            }

            public MultiSelectEnum EnumValues { get; set; } = MultiSelectEnum.A;

            public List<MultiSelectEnum> SelectableValues { get; set; } = new List<MultiSelectEnum> { MultiSelectEnum.A, MultiSelectEnum.A | MultiSelectEnum.B };

            public enum SingleEnum
            {
                [Display("AAA")]
                A,
                B
            }

            public SingleEnum TheSingleEnum { get; set; }

            public IEnumerable<SingleEnum> OneEnum => new[] { SingleEnum.A };
            [AvailableValues(nameof(OneEnum))]
            public SingleEnum AvailSingleEnum { get; set; } = SingleEnum.A;


            public List<ScpiInstrument> Instruments { get; set; } = new List<ScpiInstrument>();

            [AvailableValues(nameof(Instruments))]
            public IResource ResourceWithAvailable { get; set; }
            public double? NullableDouble { get; set; }
            public class Data1
            {
                public string X { get; set; }
            }

            List<Data1> list = new List<Data1> { new Data1 { X = "5" }, new Data1 { X = "1" } };

            [Browsable(true)]
            [XmlIgnore]
            public IReadOnlyList<Data1> Data1List
            {
                get => list.AsReadOnly();
                set { }
            }

            public List<Data1> Data2List { get; set; } = new List<Data1> { new Data1 { X = "1" } };

            public Data1[] DataArray { get; set; } = new Data1[] { new Data1 { X = "5" }, new Data1 { X = "Y" } };

            [DirectoryPath]
            public Enabled<string> EnabledDirectoryString { get; set; }

            [Display("Do Something")]
            [Browsable(true)]
            public void ButtonExample()
            {
                Clicks++;
            }

            public int Clicks;

            [Browsable(true)]
            public int MethodExample(int X, int Y)
            {
                return X + Y;
            }

        }


        [Test]
        public void DataInterfaceProviderTest2()
        {
            var sval = AnnotationCollection.Annotate(DataInterfaceTestClass.SingleEnum.A).Get<IStringValueAnnotation>().Value;
            Assert.AreEqual("AAA", sval);
            InstrumentSettings.Current.Add(new GenericScpiInstrument());
            DataInterfaceTestClass testobj = new DataInterfaceTestClass();

            AnnotationCollection annotations = AnnotationCollection.Annotate(testobj, Array.Empty<IAnnotation>());
            var disp = annotations.Get<DisplayAttribute>();
            Assert.IsNotNull(disp);
            var objectValue = annotations.Get<IObjectValueAnnotation>();
            Assert.AreEqual(testobj, objectValue.Value);

            var members = annotations.Get<IMembersAnnotation>();
            foreach (var member in members.Members)
            {
                Assert.AreEqual(member.ParentAnnotation, annotations);
                var mem = member.Get<IMemberAnnotation>();
                if (mem.Member.Name == nameof(DataInterfaceTestClass.EnumValues))
                {
                    var proxy = member.Get<IMultiSelectAnnotationProxy>();
                    var selected = proxy.SelectedValues.ToArray();
                    proxy.SelectedValues = member.Get<IAvailableValuesAnnotationProxy>().AvailableValues;
                }
                if (mem.Member.Name == nameof(DataInterfaceTestClass.SelectableValues))
                {

                }

                if (mem.Member.Name == nameof(DataInterfaceTestClass.ButtonExample))
                {
                    var member2 = member.Get<IMethodAnnotation>();
                    member2.Invoke();
                    Assert.AreEqual(1, testobj.Clicks);
                    var access = member.Get<IAccessAnnotation>();
                    Assert.IsTrue(access.IsVisible);
                    Assert.IsTrue(access.IsReadOnly);
                }
                if (mem.Member.Name == nameof(DataInterfaceTestClass.MethodExample))
                {
                    var methodAnnotation = member.Get<IMethodAnnotation>();
                    Assert.IsNull(methodAnnotation); // MethodExample has arguments. Should be used by IMethodAnnotation.
                    var del = (Delegate)member.Get<IObjectValueAnnotation>().Value;
                    int result = (int)del.DynamicInvoke(5, 10);
                    Assert.AreEqual(15, result);
                }
                if (mem.Member.Name == nameof(DataInterfaceTestClass.EnabledDirectoryString))
                {
                    var enabledMembers = member.Get<IMembersAnnotation>().Members.ToArray();
                    Assert.AreEqual(2, enabledMembers.Length);
                    var valueMember = enabledMembers[1];
                    var directoryPathAttr = valueMember.Get<DirectoryPathAttribute>();
                    Assert.IsNotNull(directoryPathAttr);
                }

                if (mem.Member.Name == nameof(DataInterfaceTestClass.AvailSingleEnum))
                {
                    // #4702 : AvailableValuesAttribute should override enum behavior.
                    var avail = member.Get<IAvailableValuesAnnotation>();
                    Assert.AreEqual(1, avail.AvailableValues.Cast<object>().Count());
                }
                if (mem.Member.Name == nameof(DataInterfaceTestClass.FromAvailable))
                {
                    var avail = member.Get<IAvailableValuesAnnotationProxy>();
                    var available = avail.AvailableValues.ToArray();

                    avail.SelectedValue = available[2];
                    var subavail = avail.SelectedValue.Get<IAvailableValuesAnnotationProxy>();
                    Assert.IsNull(subavail);
                    var unit = avail.SelectedValue.Get<UnitAttribute>();
                    Assert.IsNotNull(unit);

                    var str = avail.SelectedValue.Get<IStringValueAnnotation>();
                    Assert.IsNotNull(str);
                    var val = str.Value;
                }
                if (mem.Member.Name == nameof(DataInterfaceTestClass.FromAvailable2))
                {
                    var subMembers = member.Get<IMembersAnnotation>();
                    var valueMember = subMembers.Members.FirstOrDefault(x => x.Get<IMemberAnnotation>().Member.Name == nameof(Enabled<int>.Value));
                    var unit = valueMember.Get<UnitAttribute>();
                    Assert.IsNotNull(unit);
                    var subunit = valueMember.Get<IAvailableValuesAnnotationProxy>().AvailableValues.FirstOrDefault().Get<UnitAttribute>();
                    Assert.AreEqual(unit, subunit);
                    var val = valueMember.Get<IStringValueAnnotation>();
                    val.Value = "123";
                    var nowVal = val.Value;
                    annotations.Write();
                    annotations.Read();
                    Assert.AreEqual(nowVal, val.Value);

                }
                if (mem.Member.Name == nameof(DataInterfaceTestClass.TheSingleEnum))
                {
                    var avail = member.Get<IAvailableValuesAnnotationProxy>();
                    var aEnum = avail.AvailableValues.First();
                    var disp2 = aEnum.Get<IStringValueAnnotation>();
                    Assert.AreEqual("AAA", disp2.Value);
                }
                if (mem.Member.Name == nameof(DataInterfaceTestClass.Instruments))
                {
                    var prox = member.Get<IAvailableValuesAnnotationProxy>();
                    var instprox = prox.AvailableValues.FirstOrDefault();
                    var col = instprox.Get<ICollectionAnnotation>();
                    Assert.IsNull(col);
                }
                if (mem.Member.Name == nameof(DataInterfaceTestClass.NullableDouble))
                {
                    var num = member.Get<IStringValueAnnotation>();
                    Assert.IsNotNull(num);
                    num.Value = "5";
                    var val = member.Get<IObjectValueAnnotation>();
                    Assert.AreEqual(5, (double)val.Value);
                    num.Value = "";
                    Assert.IsNull(val.Value);

                }
                if (mem.Member.Name == nameof(DataInterfaceTestClass.Data1List))
                {
                    var prox = member.Get<ICollectionAnnotation>();
                    var annotated = prox.AnnotatedElements.ToArray();
                    member.Write();
                }
                if (mem.Member.Name == nameof(DataInterfaceTestClass.Data2List))
                {


                    var prox = member.Get<ICollectionAnnotation>();


                    void addElement(string text)
                    {
                        var newelem = prox.NewElement();
                        newelem.Get<IMembersAnnotation>().Members.FirstOrDefault().Get<IStringValueAnnotation>().Value = text;
                        prox.AnnotatedElements = prox.AnnotatedElements.Append(newelem);
                    }

                    member.Write();
                    prox.AnnotatedElements = prox.AnnotatedElements.Skip(1);
                    addElement("2");
                    addElement("3");
                    addElement("4");
                    member.Write();
                    var lst = testobj.Data2List;
                    Assert.IsTrue(lst[0].X == "2" && lst[1].X == "3" && lst[2].X == "4" && lst.Count == 3);

                    prox.AnnotatedElements = prox.AnnotatedElements.Reverse();
                    member.Write();
                    Assert.IsTrue(lst[2].X == "2" && lst[1].X == "3" && lst[0].X == "4" && lst.Count == 3);
                    var tmplst = prox.AnnotatedElements.ToList();
                    tmplst.RemoveAt(1);
                    prox.AnnotatedElements = tmplst;
                    member.Write();
                    Assert.IsTrue(lst[1].X == "2" && lst[0].X == "4" && lst.Count == 2);


                }
                if (mem.Member.Name == nameof(DataInterfaceTestClass.DataArray))
                {
                    var prox = member.Get<ICollectionAnnotation>();
                    var annotated = prox.AnnotatedElements.ToArray();
                    var newelem = prox.NewElement();
                    newelem.Get<IObjectValueAnnotation>().Value = new DataInterfaceTestClass.Data1();
                    prox.AnnotatedElements = prox.AnnotatedElements.Append(newelem);
                    try
                    {
                        member.Write();
                        Assert.Fail("This should have thrown an exception");
                    }
                    catch
                    {
                        // index out of bounds
                    }
                    member.Read();
                }

                if (mem.Member.Name == nameof(DataInterfaceTestClass.ResourceWithAvailable))
                {
                    // Verify that "AvailableValuesAnnotation" is chosen over "ResourceAnnotation".
                    Assert.AreEqual(2, member.Count(x => x is IAvailableValuesAnnotation));
                    var firstAvail = member.Get<IAvailableValuesAnnotation>().ToString();
                    var firstAvailName = "AvailableValuesAnnotation";
                    Assert.IsTrue(firstAvail.Contains(firstAvailName));
                    var secondAvail = member.GetAll<IAvailableValuesAnnotation>().Last();
                    var secondAvailName = "ResourceAnnotation";
                    Assert.IsTrue(secondAvail.ToString().Contains(secondAvailName));
                }

                if (mem.Member.Name == nameof(DataInterfaceTestClass.SelectedMulti))
                {
                    var proxy = member.Get<IMultiSelectAnnotationProxy>();
                    var avail = member.Get<IAvailableValuesAnnotationProxy>();
                    proxy.SelectedValues = avail.AvailableValues;
                    annotations.Write(testobj);
                    Assert.IsTrue(testobj.SelectedMulti.ToHashSet().SetEquals(testobj.AvailableNumbers));
                    proxy.SelectedValues = Array.Empty<AnnotationCollection>();
                    annotations.Write(testobj);
                    Assert.AreEqual(0, testobj.SelectedMulti.Count);
                }
            }
            annotations.Write(testobj);

        }

        public class Delay2Step : TestStep
        {
            [Display("Time Delay")]
            public double TimeDelay { get; set; }

            [Display("Time Delay")]
            public double TimeDelay2 { get; set; }
            
            [AvailableValues(nameof(AvailableValues))]
            public string SelectedValue { get; set; }
            public IEnumerable<string> AvailableValues => AvailableValuesField;
            public IEnumerable<string> AvailableValuesField = new[] { "A", "B", "C" };

            public override void Run()
            {
                if (TimeDelay != TimeDelay2)
                    throw new Exception($"{nameof(TimeDelay)} != {nameof(TimeDelay2)}");
            }
        }

        [Test]
        public void SweepLoopProviderTest()
        {
            System.Globalization.CultureInfo.CurrentCulture = System.Globalization.CultureInfo.InvariantCulture;
            var sweep = new SweepLoop();
            var delay1 = new DelayStep();
            sweep.ChildTestSteps.Add(delay1);

            var delay2 = new Delay2Step();
            sweep.ChildTestSteps.Add(delay2);

            var delay3 = new Delay2Step() { AvailableValuesField = new[] { "A", "B", "D" } };
            sweep.ChildTestSteps.Add(delay3);

            var annotation = AnnotationCollection.Annotate(sweep);

            var smem = annotation.GetMember(nameof(SweepLoop.SweepMembers));
            {
                {
                    var select = smem.Get<IMultiSelect>();
                    var avail = smem.Get<IAvailableValuesAnnotation>();

                    select.Selected = new object[] { };
                    annotation.Write(sweep);
                    annotation.Read(sweep);
                    Assert.AreEqual(0, select.Selected.Cast<object>().Count());

                    select.Selected = new object[] { avail.AvailableValues.Cast<object>().First() };
                    annotation.Write(sweep);
                    annotation.Read(sweep);
                    Assert.AreEqual(2, select.Selected.Cast<object>().Count());

                    Assert.AreEqual(3, avail.AvailableValues.Cast<object>().Count()); // DelayStep only has on property.
                    select.Selected = smem.Get<IAvailableValuesAnnotation>().AvailableValues;
                    annotation.Write(sweep);
                    annotation.Read(sweep);
                }
            }

            var smem2 = annotation.GetMember(nameof(SweepLoop.SweepParameters));
            {
                var collection = smem2.Get<ICollectionAnnotation>();
                var new_element = collection.NewElement();
                collection.AnnotatedElements = collection.AnnotatedElements.Append(new_element).ToArray();
                var new_element_members = new_element.Get<IMembersAnnotation>();
                var members = new_element_members.Members.ToArray();
                Assert.AreEqual(3, members.Length);

                var enabled_element = members[0];
                Assert.IsTrue(enabled_element.Get<IMemberAnnotation>().Member.Name == "Enabled");
                Assert.IsTrue((bool)enabled_element.Get<IObjectValueAnnotation>().Value == true);

                var delay_element = members[1];
                var delay_value = delay_element.Get<IStringValueAnnotation>();
                Assert.IsTrue(delay_value.Value.Contains("0.1 s")); // the default value for DelayStep is 0.1s.
                delay_value.Value = "0.1 s";

                var selected_element = members[2];
                var available_for_Select = selected_element.Get<IAvailableValuesAnnotationProxy>();
                // Since they only have two available values in common, the list should only contain those two elements.
                Assert.IsTrue(available_for_Select.AvailableValues.Cast<object>().Count() == 2);


                annotation.Write();
                var firstDelay = sweep.SweepParameters.First().Values.ElementAt(0);
                Assert.AreEqual(0.1, (double)firstDelay);
                delay_value.Value = "0.01 s";
                annotation.Write();
                for (int i = 0; i < 4; i++)
                {
                    var new_element2 = collection.NewElement();
                    collection.AnnotatedElements = collection.AnnotatedElements.Append(new_element2).ToArray();
                    var new_element2_members = new_element2.Get<IMembersAnnotation>().Members.ToArray();

                    var enabled_element2 = new_element2_members[0];

                    Assert.IsTrue(enabled_element2.Get<IMemberAnnotation>().Member.Name == "Enabled");
                    Assert.IsTrue((bool)enabled_element2.Get<IObjectValueAnnotation>().Value == true);
                    if (i == 2)
                    {
                        enabled_element2.Get<IObjectValueAnnotation>().Value = false;
                    }

                    var delay_element2 = new_element2_members[1];
                    var delay_value2 = delay_element2.Get<IStringValueAnnotation>();
                    // SweepLoop should copy the previous value for new rows.
                    Assert.IsTrue(delay_value2.Value.Contains("0.1 s"));
                }
                annotation.Write();
                annotation.Read();
                {
                    var elem = collection.AnnotatedElements.First();
                    var members2 = elem.Get<IMembersAnnotation>().Members;
                    var mem2 = elem.GetMember("DelaySecs");
                    mem2.Get<IStringValueAnnotation>().Value = "1.123 s";
                    annotation.Write();
                    annotation.Read();
                    var nowvalue = mem2.Get<IStringValueAnnotation>().Value;
                    Assert.AreEqual("1.123 s", nowvalue);
                }

            }
<<<<<<< HEAD

            var rlistener = new OpenTap.Engine.UnitTests.PlanRunCollectorListener() { CollectResults = true };
=======
            
            var rlistener = new PlanRunCollectorListener() { CollectResults = true };
>>>>>>> dc145aa7
            var plan = new TestPlan();
            plan.ChildTestSteps.Add(sweep);
            var run = plan.Execute(new[] { rlistener });
            Assert.AreEqual(Verdict.NotSet, run.Verdict);

            // one of the sweep rows was disabled.
            Assert.AreEqual(13, rlistener.StepRuns.Count);
        }

        [Test]
        public void DataInterfaceProviderTest()
        {
            DataInterfaceTestClass testobj = new DataInterfaceTestClass();
            dataInterfaceProviderInnerTest(testobj);
        }

        void dataInterfaceProviderInnerTest(object testobj)
        {

            var _annotation = AnnotationCollection.Annotate(testobj);

            ITypeData desc = TypeData.GetTypeData(testobj);
            IMemberData mem = desc.GetMember("FromAvailable");
            var named = _annotation.Get<INamedMembersAnnotation>();

            var annotation = named.GetMember(mem);
            IAvailableValuesAnnotationProxy prov = annotation.Get<IAvailableValuesAnnotationProxy>();
            IObjectValueAnnotation val = annotation.Get<IObjectValueAnnotation>();
            val.Value = prov.AvailableValues.Cast<object>().FirstOrDefault();

            var display = annotation.Get<DisplayAttribute>();
            var unit = annotation.Get<UnitAttribute>();

            var mem2 = desc.GetMember("SimpleNumber");
            var annotation2 = named.GetMember(mem2);
            var unit2 = annotation2.Get<UnitAttribute>();
            var num = annotation2.Get<IStringValueAnnotation>();
            var currentVal = num.Value;
            num.Value = "4";
            try
            {
                num.Value = "asd";
            }
            catch (Exception)
            {

            }
            currentVal = num.Value;
            Assert.AreEqual(currentVal, "4 Hz");
            {
                var mem3 = desc.GetMember("AvailableNumbers");
                var annotation3 = named.GetMember(mem3);
                var numseq = annotation3.Get<IStringValueAnnotation>();
                var numbersstring = numseq.Value;
                numseq.Value = "1:100";
                annotation3.Write(testobj);
                Assert.AreEqual(100, ((System.Collections.IEnumerable)mem3.GetValue(testobj)).Cast<object>().Count());
            }
            {
                var mem3 = desc.GetMember("ICanBeEnabled");
                var annotation3 = named.GetMember(mem3);
                var enabled = annotation3.Get<IAccessAnnotation>();
                Assert.IsTrue(enabled.IsReadOnly);
                Assert.IsFalse(enabled.IsVisible);

                var mem4 = desc.GetMember("ThingEnabled");
                var annotation4 = named.GetMember(mem4);
                annotation4.Get<IObjectValueAnnotation>().Value = true;
                annotation4.Write(testobj);
                //annotation4.Read(testobj);
                annotation3.Read(testobj);
                Assert.IsFalse(enabled.IsReadOnly);
                Assert.IsTrue(enabled.IsVisible);
            }

            {
                var mem3 = desc.GetMember("EnumValues");
                var annotation3 = named.GetMember(mem3);
                var select = annotation3.Get<IMultiSelect>();
                //select.Selected = select.AvailableValues.Cast<object>().ToArray();
                //annotation3.Write(testobj);
                //Assert.AreEqual(DataInterfaceTestClass.MultiSelectEnum.A | DataInterfaceTestClass.MultiSelectEnum.B| DataInterfaceTestClass.MultiSelectEnum.C, testobj.EnumValues);
            }

            {
                var mem3 = desc.GetMember("SelectableValues");
                var annotation3 = named.GetMember(mem3);
                var col = annotation3.Get<ICollectionAnnotation>();

                var annotated = col.AnnotatedElements.ToArray();
                Assert.AreEqual(2, annotated.Length);
                col.AnnotatedElements = new[] { col.NewElement(), col.NewElement(), col.NewElement(), col.NewElement(), col.NewElement(), col.NewElement() };
                annotated = col.AnnotatedElements.ToArray();
                var num5 = annotated[3];
                //var avail1 = num5.Get<IMultiSelect>().AvailableValues.Cast<object>().ToArray()[1];
                //num5.Get<IMultiSelect>().Selected = new[] { num5.Get<IMultiSelect>().AvailableValues.Cast<object>().ToArray()[1] };
                //var enumv1 = DataInterfaceTestClass.MultiSelectEnum.B;
                //annotation3.Write(testobj);
                //Assert.AreEqual(enumv1, testobj.SelectableValues[3]);
            }


        }

        [Test]
        public void ExpandedDataInterfaceProviderTest()
        {
            var exp = new MyExpandedObject();
            exp.SetValue("_test_", 10);
            exp.SetValue("_test_array_", new double[] { 1, 2, 3, 4, 5, 6 });
            ITypeData desc = TypeData.GetTypeData(exp);
            foreach (var member in desc.GetMembers())
            {
                AnnotationCollection annotation = AnnotationCollection.Create(exp, member);
                foreach (var anot in annotation)
                {
                    Debug.WriteLine("Member {0} Annotation: {1}", member.Name, anot);
                }
            }
        }

        [Test]
        public void MultiSelectAnnotationsInterfaceTest()
        {
            var steps = new List<DialogStep> { new DialogStep { UseTimeout = false }, new DialogStep { UseTimeout = false }, new DialogStep { UseTimeout = true } };

            var mem = AnnotationCollection.Annotate(steps);
            var val = mem.Get<IMembersAnnotation>();
            Assert.IsNotNull(val);

            var useTimeoutMember = mem.GetMember(nameof(DialogStep.UseTimeout));
            Assert.IsNull(useTimeoutMember.Get<IObjectValueAnnotation>().Value); // since one is different, this should be null.
            useTimeoutMember.Get<IObjectValueAnnotation>().Value = true; // set all UseTimeout to true.

            var messageMember = mem.GetMember(nameof(DialogStep.Message));
            string theMessage = "My message";
            messageMember.Get<IStringValueAnnotation>().Value = theMessage;
            mem.Write();
            foreach (var step in steps)
            {
                Assert.IsTrue(string.Compare(theMessage, step.Message) == 0);
                Assert.IsTrue(step.UseTimeout);
            }
        }

        [Test]
        public void DisallowParentInput()
        {
            // #3666 Custom sweeping with parents having output properties.
            // If an input depends on an output from a parent, it will hang forever.
            // this test ensures that the output is not available for selection in the GUI.
            ReadInputStep step1 = new ReadInputStep();
            OutputParentStep theParent = new OutputParentStep();
            OutputParentStep step3 = new OutputParentStep();
            OutputParentStep step4 = new OutputParentStep();
            theParent.ChildTestSteps.Add(step1);
            theParent.ChildTestSteps.Add(step3);

            var plan = new TestPlan();
            plan.ChildTestSteps.Add(theParent);
            plan.ChildTestSteps.Add(step4);

            var annotation = AnnotationCollection.Annotate(step1);
            var inputAnnotation = annotation.GetMember(nameof(ReadInputStep.Input));
            var avail = inputAnnotation.Get<IAvailableValuesAnnotation>();
            var setVal = avail as IAvailableValuesSelectedAnnotation;
            foreach (var val in avail.AvailableValues.Cast<object>().ToArray())
            {
                setVal.SelectedValue = val;
                annotation.Write(step1);
                Assert.IsFalse(step1.Input.Step == theParent);
            }
        }

        [Test]
        public void SweepLoopAnnotation()
        {
            var sweep = new SweepLoop();
            var delay = new DelayStep() { DelaySecs = 0.001 };
            var verdict = new IfStep();
            sweep.ChildTestSteps.Add(delay);
            sweep.ChildTestSteps.Add(verdict);
            sweep.SweepParameters.Add(new SweepParam(new[] { MemberData.Create(typeof(DelayStep).GetProperty(nameof(DelayStep.DelaySecs))) }));
            sweep.SweepParameters.Add(new SweepParam(new[] { MemberData.Create(typeof(IfStep).GetProperty(nameof(IfStep.InputVerdict))) }));
            double[] values = new double[] { 0.01, 0.02, 0.03 };
            sweep.SweepParameters[0].Resize(values.Length);

            for (int i = 0; i < values.Length; i++)
            {
                sweep.SweepParameters[0].Values.SetValue(values[i], i);
            }

            sweep.OnDeserialized(); // force sanitize sweep values.

            for (int i = 1; i < values.Length; i++)
            {
                var val = sweep.SweepParameters[1].Values.GetValue(i);
                var val1 = sweep.SweepParameters[1].Values.GetValue(0);
                Assert.AreNotSame(val, val1);
                Assert.IsNull(((IInput)val1).Step);
            }

            var swep = AnnotationCollection.Annotate(sweep);

            swep.Write();
            var sweepMembers = swep.Get<IMembersAnnotation>().Members.First(x => x.Get<IMemberAnnotation>().Member.Name == nameof(SweepLoop.SweepMembers));
            var availableValues = sweepMembers.Get<IAvailableValuesAnnotation>().AvailableValues.OfType<IMemberData>().ToArray();
            // DelaySecs, InputVerdict, TargetVerdict, Action. -> Verify that TestStep.Name or Enabled is not in there.
            Assert.AreEqual(4, availableValues.Length);
            Assert.IsFalse(availableValues.Contains(TypeData.FromType(typeof(TestStep)).GetMember(nameof(TestStep.Name))));
            Assert.IsFalse(availableValues.Contains(TypeData.FromType(typeof(TestStep)).GetMember(nameof(TestStep.Enabled))));
            Assert.IsTrue(availableValues.Contains(TypeData.FromType(typeof(DelayStep)).GetMember(nameof(DelayStep.DelaySecs))));
            Assert.IsTrue(availableValues.Contains(TypeData.FromType(typeof(IfStep)).GetMember(nameof(IfStep.InputVerdict))));
            Assert.IsTrue(availableValues.Contains(TypeData.FromType(typeof(IfStep)).GetMember(nameof(IfStep.TargetVerdict))));
            Assert.IsTrue(availableValues.Contains(TypeData.FromType(typeof(IfStep)).GetMember(nameof(IfStep.Action))));

            var sweepParameters = swep.GetMember(nameof(SweepLoop.SweepParameters));
            var elements = sweepParameters.Get<ICollectionAnnotation>().AnnotatedElements;
            int i2 = 0;
            foreach (var elem in elements)
            {
                {
                    var delayMember = elem.GetMember(nameof(DelayStep.DelaySecs));
                    var currentValue = (double)delayMember.Get<IObjectValueAnnotation>().Value;
                    Assert.AreEqual(values[i2], currentValue);
                }
                {
                    var ifMember = elem.GetMember(nameof(IfStep.InputVerdict));
                    var currentValue = ifMember.Get<IObjectValueAnnotation>().Value;
                    var avail = ifMember.Get<IAvailableValuesAnnotationProxy>();
                    avail.SelectedValue = avail.AvailableValues.Last();
                }
                i2++;
            }
            swep.Write();
            for (int i = 1; i < values.Length; i++)
            {
                var val = sweep.SweepParameters[1].Values.GetValue(i);
                var val1 = sweep.SweepParameters[1].Values.GetValue(0);

                Assert.AreNotSame(val, val1);
                Assert.IsNotNull(((IInput)val1).Step);
            }
        }

        public class EnabledVirtualBaseClass : TestStep
        {

            public virtual Enabled<double> EnabledValue { get; set; } = new Enabled<double>();

            public override void Run()
            {
            }
        }

        public class EnabledVirtualClass : EnabledVirtualBaseClass
        {
            public override Enabled<double> EnabledValue { get; set; }
        }

        /// <summary>
        /// This shows issue #4666 related to Enabled properties that are null and multi selected.
        /// </summary>
        [Test]
        public void AnnotationVirtualEnabledProperty()
        {
            var obj = new EnabledVirtualClass();
            var obj2 = new EnabledVirtualClass();

            var annotation = AnnotationCollection.Annotate(new[] { obj, obj2 });
            annotation.Read();
            var enabledValueAnnotation = annotation.GetMember("EnabledValue");
            var val = enabledValueAnnotation.Get<IObjectValueAnnotation>().Value;
            var members2 = enabledValueAnnotation.Get<IMembersAnnotation>();
            var mems = members2.Members.ToArray();
            mems[0].Get<IObjectValueAnnotation>().Value?.ToString();
            mems[1].Get<IObjectValueAnnotation>().Value?.ToString();

            mems[0].Write();
            mems[1].Write();
        }
        class InputAnnotationStep : TestStep
        {
            public Input<Verdict> Input { get; set; } = new Input<Verdict>();
            public override void Run() { }
        }
        [Test]
        public void AnnotatedInputTest()
        {
            var plan = new TestPlan();
            plan.Steps.Add(new DelayStep());
            InputAnnotationStep step;
            plan.Steps.Add(step = new InputAnnotationStep());

            var annotation = AnnotationCollection.Annotate(step);
            var inputMember = annotation.Get<INamedMembersAnnotation>().GetMember(TypeData.FromType(typeof(InputAnnotationStep)).GetMember(nameof(InputAnnotationStep.Input)));
            var proxy = inputMember.Get<IAvailableValuesAnnotationProxy>();
            proxy.SelectedValue = proxy.AvailableValues.Skip(1).FirstOrDefault(); //skip 'None'.
            annotation.Write(step);

            Assert.IsTrue(step.Input.Step == plan.Steps[0]);
        }

        [Test]
        public void IfVerdictReadError()
        {
            TestPlan plan = new TestPlan();
            IfStep ifStep = new IfStep();
            plan.ChildTestSteps.Add(ifStep);
            var annotations = AnnotationCollection.Annotate(ifStep);
            if (annotations.Get<IMembersAnnotation>() is IMembersAnnotation members)
            {
                var ifAnnotations = members.Members.FirstOrDefault();
                if (ifAnnotations.Get<IMembersAnnotation>() is IMembersAnnotation thisIsGoingToCrash)
                {
                    var err = thisIsGoingToCrash.Members;
                    err.FirstOrDefault().Read();
                }
                ifAnnotations.Read();
            }
        }


        public class EmbeddedTest
        {
            // this should give EmbeddedTest all the virtual properties of DataInterfaceTestClass.
            [EmbedProperties(PrefixPropertyName = false)]
            public DataInterfaceTestClass EmbeddedThings { get; private set; } = new DataInterfaceTestClass();
        }

        [Test]
        public void EmbeddedPropertiesReflectionAndAnnotation()
        {
            var obj = new EmbeddedTest();
            obj.EmbeddedThings.SimpleNumber = 3145.2;
            var type = TypeData.GetTypeData(obj);
            var emba = type.GetMember(nameof(DataInterfaceTestClass.SimpleNumber));
            Assert.AreEqual(obj.EmbeddedThings.SimpleNumber, (double)emba.GetValue(obj));
            var embb = type.GetMember(nameof(DataInterfaceTestClass.FromAvailable));
            Assert.AreEqual(obj.EmbeddedThings.FromAvailable, (double)embb.GetValue(obj));

            var annotated = AnnotationCollection.Annotate(obj);
            annotated.Read();
            var same = annotated.Get<IMembersAnnotation>().Members.FirstOrDefault(x => x.Get<IMemberAnnotation>().Member == emba);
            Assert.AreEqual("3145.2 Hz", same.Get<IStringValueAnnotation>().Value);
        }

        [Test]
        public void EmbeddedPropertiesReflectionAndAnnotationBig()
        {
            dataInterfaceProviderInnerTest(new EmbeddedTest());
        }

        [Test]
        public void EmbeddedPropertiesSerialization()
        {
            var ts = new TapSerializer();
            var obj = new EmbeddedTest();
            obj.EmbeddedThings.SimpleNumber = 500;
            var str = ts.SerializeToString(obj);
            obj = (EmbeddedTest)ts.DeserializeFromString(str);
            Assert.AreEqual(500, obj.EmbeddedThings.SimpleNumber);
        }

        public class EmbA
        {
            public double X { get; set; }
        }

        public class EmbB
        {
            [EmbedProperties(PrefixPropertyName = false)]
            public EmbA A { get; set; } = new EmbA();

            [EmbedProperties(Prefix = "A")]
            public EmbA A2 { get; set; } = new EmbA();
        }

        public class EmbC
        {
            [EmbedProperties]
            public EmbB B { get; set; } = new EmbB();
        }

        [Test]
        public void NestedEmbeddedTest()
        {
            var c = new EmbC();
            c.B.A2.X = 5;
            c.B.A.X = 35;
            var embc_type = TypeData.GetTypeData(c);

            var members = embc_type.GetMembers();
            Assert.AreEqual(2, members.Count());

            var mem = embc_type.GetMember("B.A.X");
            
            Assert.AreEqual(c.B.A2.X, (double)mem.GetValue(c));
            mem.SetValue(c, 20);
            Assert.AreEqual(c.B.A2.X, 20.0);

            var mem2 = embc_type.GetMember("B.X");
            Assert.AreEqual(c.B.A.X, (double)mem2.GetValue(c));

            var ts = new TapSerializer();
            var str = ts.SerializeToString(c);
            var c2 = (EmbC)ts.DeserializeFromString(str);
            Assert.AreNotEqual(c, c2);
            Assert.AreEqual(c.B.A.X, c2.B.A.X);

        }

        public class EmbD
        {
            [EmbedProperties]
            public EmbD B { get; set; }
            public int X { get; set; }
        }

        [Test]
        public void RecursiveEmbeddedTest()
        {
            var d = new EmbD();
            var t = TypeData.GetTypeData(d);
            var members = t.GetMembers(); // this will throw a StackOverflowException if the Embedding does not take care of the potential problem.
            Assert.AreEqual(2, members.Count());
        }

        interface IReferencingStep : ITestStep
        {
            IReferencingStep ReferencedStep { get; set; }
        }
        class ReferencingStep : TestStep, IReferencingStep
        {
            public override void Run()
            {
                throw new NotImplementedException();
            }

            public IReferencingStep ReferencedStep { get; set; }
        }

        [Test]
        public void ReferencedStepAnnotation()
        {
            var step1 = new ReferencingStep();
            var step2 = new DelayStep();
            var step3 = new ReferencingStep();
            var plan = new TestPlan();
            var member = TypeData.FromType(typeof(ReferencingStep)).GetMember(nameof(ReferencingStep.ReferencedStep));
            plan.ChildTestSteps.AddRange(new ITestStep[] { step1, step2, step3 });
            var a = AnnotationCollection.Annotate(step3);
            var avail = a.Get<IMembersAnnotation>().Members.First(x => x.Get<IMemberAnnotation>().Member == member).Get<IAvailableValuesAnnotation>();
            var values = avail.AvailableValues;
            if(values.Cast<ITestStep>().Any(x => (x is IReferencingStep) == false))
            {
                Assert.Fail("List should only contain " + nameof(IReferencingStep));
            }
            Assert.AreEqual(plan.ChildTestSteps.Count(x => x is ReferencingStep), values.Cast<object>().Count());
        }

        public class StepMultiSelectStep : TestStep
        {
            public DelayStep DelayStep { get; set; }
            public List<ITestStep> DelaySteps { get; set; } = new List<ITestStep>();
            public override void Run()
            {
                
            }
        }

        [Test]
        public void StepListMultiSelect()
        {
            var tp = new TestPlan();
            tp.ChildTestSteps.Add(new DelayStep() { Name = "Delay 1" });
            tp.ChildTestSteps.Add(new DelayStep() { Name = "Delay 2" });
            StepMultiSelectStep step1 = new StepMultiSelectStep();
            tp.ChildTestSteps.Add(step1);

            var a = AnnotationCollection.Annotate(step1);
            var delaySteps = a.GetMember("DelaySteps");
            delaySteps.Get<IMultiSelectAnnotationProxy>().SelectedValues = delaySteps.Get<IAvailableValuesAnnotationProxy>().AvailableValues;
            a.Write();
            Assert.AreEqual(3, step1.DelaySteps.Distinct().Count());

            var serializer = new TapSerializer();
            var testplanxml = serializer.SerializeToString(tp);
            Assert.IsTrue(testplanxml.Contains("<DelayStep>")); // ensure that it doesnt say type="" in the by-reference elements in the list.
            var tp2 = (TestPlan)serializer.DeserializeFromString(testplanxml);
            var d1 = tp2.ChildTestSteps[0];
            var d2 = tp2.ChildTestSteps[1];
            var m = (StepMultiSelectStep)tp2.ChildTestSteps[2];
            Assert.IsTrue(m.DelaySteps[0] == d1);
            Assert.IsTrue(m.DelaySteps[1] == d2);
        }

    }
}<|MERGE_RESOLUTION|>--- conflicted
+++ resolved
@@ -672,13 +672,8 @@
                 }
 
             }
-<<<<<<< HEAD
-
-            var rlistener = new OpenTap.Engine.UnitTests.PlanRunCollectorListener() { CollectResults = true };
-=======
-            
+
             var rlistener = new PlanRunCollectorListener() { CollectResults = true };
->>>>>>> dc145aa7
             var plan = new TestPlan();
             plan.ChildTestSteps.Add(sweep);
             var run = plan.Execute(new[] { rlistener });
