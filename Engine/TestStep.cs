--- conflicted
+++ resolved
@@ -918,13 +918,8 @@
                 throw new Exception("Test step not enabled."); // Do not run step if it has been disabled
             
             InputOutputRelation.UpdateInputs(Step);
-<<<<<<< HEAD
             
-            var stepRun = Step.StepRun = new TestStepRun(Step, parentRun, attachedParameters)
-=======
-            ExpressionManager.Update(Step);
             var stepRun = Step.StepRun = new TestStepRun(Step, parentRun, attachedParameters, planRun)
->>>>>>> 0b959a7a
             {
                 TestStepPath = Step.GetStepPath()
             };
