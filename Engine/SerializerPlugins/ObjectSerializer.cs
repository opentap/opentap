//            Copyright Keysight Technologies 2012-2019
// This Source Code Form is subject to the terms of the Mozilla Public
// License, v. 2.0. If a copy of the MPL was not distributed with this
// file, you can obtain one at http://mozilla.org/MPL/2.0/.
using System;
using System.Collections.Generic;
using System.Linq;
using System.Xml.Linq;
using System.Reflection;
using System.Globalization;
using System.Xml.Serialization;
using System.ComponentModel;
using System.Runtime.ExceptionServices;
using System.Collections;
using System.Xml;

namespace OpenTap.Plugins
{

    /// <summary>
    /// Implemented by serializer plugins that creates and populates members of an object.
    /// </summary>
    public interface IConstructingSerializer
    {
        /// <summary> The object currently being serialized/deserialized. </summary>
        object Object { get; }
        /// <summary> Optionally set to indicate which member of Object is being serialized/deserialized. </summary>
        IMemberData CurrentMember { get; }
    }
    /// <summary>
    /// Default object serializer.
    /// </summary>
    internal class ObjectSerializer : TapSerializerPlugin, ITapSerializerPlugin, IConstructingSerializer
    {
        /// <summary>
        /// Gets the member currently being serialized.
        /// </summary>
        public IMemberData CurrentMember { get; private set; }
        public static XName IgnoreMemberXName = "ignore-member";

        /// <summary>
        /// Specifies order. Minimum order should  be -1 as this is the most basic serializer.  
        /// </summary>
        public override double Order
        {
            get { return -1; }
        }
        
        /// <summary> The currently serializing or deserializing object. </summary>
        public object Object { get; private set; }

        Dictionary<ITypeData, IMemberData[]> serializableMembers = new Dictionary<ITypeData, IMemberData[]>();
        
        /// <summary>
        /// Tries to deserialize an object from an XElement.
        /// </summary>
        /// <param name="element"></param>
        /// <param name="t"></param>
        /// <param name="setter"></param>
        /// <param name="newobj"></param>
        /// <param name="logWarnings">Whether warning messages should be emitted in case of missing properties.</param>
        /// <returns>True on success.</returns>
        public virtual bool TryDeserializeObject(XElement element, ITypeData t, Action<object> setter, object newobj = null, bool logWarnings = true)
        {
            
            if (element.IsEmpty && !element.HasAttributes)
            {
                setter(null);
                return true;
            }
            if (newobj == null)
            {
                if (t.CanCreateInstance == false)
                {
                    // if the instance type cannot be constructed,
                    // use the instance already on the object.
                    var objectSerializer = Serializer.SerializerStack.OfType<ObjectSerializer>().FirstOrDefault();
                    var ownerMember = objectSerializer?.CurrentMember;
                    var ownerObj = objectSerializer?.Object;
                    if (ownerMember == null || ownerObj == null)
                    {
                        throw new Exception($"Cannot create instance of {t} and no default value exists.");
                    }

                    newobj = ownerMember.GetValue(ownerObj);
                    if (newobj == null)
                        throw new Exception($"Unable to get default value of {ownerMember}");
                }
                else
                {
                    newobj = t.CreateInstance(Array.Empty<object>());
                }
            }
            
            var prevobj = Object;
            Object = newobj;
            
            if (newobj == null)
                throw new ArgumentNullException(nameof(newobj));
            t = TypeData.GetTypeData(newobj);
            var t2 = t;
            var properties = serializableMembers.GetOrCreateValue(t2, t3 => t3.GetMembers()
                .Where(x => x.HasAttribute<XmlIgnoreAttribute>() == false)
                .ToArray());

            try
            {
                
                foreach (var prop in properties)
                {
                    var attr = prop.GetAttribute<XmlAttributeAttribute>();
                    if (attr == null) continue;
                    var name = string.IsNullOrWhiteSpace(attr.AttributeName) ? prop.Name : attr.AttributeName;
                    var attr_value = element.Attribute(Serializer.PropertyXmlName(name));
                    

                    if (attr_value != null)
                    {
                        try
                        {
                            var typeData = prop.TypeDescriptor.AsTypeData();
                            readContentInternal(typeData.Type, false, () => attr_value.Value, element, out object value);
                            
                            prop.SetValue(newobj, value);
                            
                        }
                        catch (Exception e)
                        {
                            if (logWarnings)
                            {
                                Log.Warning(element, "Attribute value '{0}' was not read correctly as a {1}", attr_value.Value, prop);
                                Log.Debug(e);
                            }
                        }
                    }
                }

                if (properties.FirstOrDefault(x => x.HasAttribute<XmlTextAttribute>()) is IMemberData mem2)
                {
                    object value;
                    if (mem2.TypeDescriptor is TypeData td &&
                        readContentInternal(td.Load(), false, () => element.Value, element, out object _value))
                    { value = _value; } 
                    else
                        value = StringConvertProvider.FromString(element.Value, mem2.TypeDescriptor, null);
                    mem2.SetValue(newobj, value);
                }
                else
                {
                    var props = properties.ToLookup(x => x.GetAttributes<XmlElementAttribute>().FirstOrDefault()?.ElementName ?? x.Name);
                    var elements = element.Elements().ToArray();
                    bool[] visited = new bool[elements.Length];
                    
                    double order = 0;
                    int foundWithCurrentType = 0;
                    while (true)
                    {
                        double nextOrder = 1000;
                        // since the object might be dynamically adding properties as other props are added.
                        // we need to iterate a bit. Example: Test Plan Reference.

                        int found = visited.Count(x => x);
                        for (int i = 0; i < elements.Length; i++)
                        {
                            var element2 = elements[i];
                            if (visited[i]) continue;
                            if (element2.Attribute(IgnoreMemberXName) is XAttribute attr && attr.Value == "true")
                            {
                                visited[i] = true;
                                continue;
                            }
                            IMemberData property = null;
                            var name = XmlConvert.DecodeName(element2.Name.LocalName);
                            var propertyMatches = props[name];

                            int hits = 0;
                            foreach (var p in propertyMatches)
                            {
                                if (p.Writable || p.HasAttribute<XmlIgnoreAttribute>())
                                {
                                    property = p;
                                    hits++;
                                }
                            }

                            if (property == null)
                            {
                                continue; // later we might try this property again.
                            }
                            if (hits > 1)
                                Log.Warning(element2, "Multiple properties named '{0}' are available to the serializer in '{1}' this might give issues in serialization.", element2.Name.LocalName, t.GetAttribute<DisplayAttribute>().Name);

                            if (property.GetAttribute<DeserializeOrderAttribute>() is DeserializeOrderAttribute orderAttr)
                            {
                                if (order < orderAttr.Order)
                                {
                                    if (orderAttr.Order < nextOrder)
                                    {
                                        nextOrder = orderAttr.Order;
                                    }
                                    continue;
                                }
                            }
                            else
                            {
                                nextOrder = order;
                            }

                            visited[i] = true;
                            var prev = CurrentMember;
                            CurrentMember = property;
                            try
                            {
                                if (CurrentMember.HasAttribute<XmlIgnoreAttribute>()) // This property shouldn't have been in the file in the first place, but in case it is (because of a change or a bug), we shouldn't try to set it. (E.g. SweepLoopRange.SweepStep)
                                    if (!CurrentMember.HasAttribute<BrowsableAttribute>()) // In the special case we assume that this is some compatibility property that still needs to be set if present in the XML. (E.g. TestPlanReference.DynamicDataContents)
                                        continue;

                                if (property is MemberData mem && mem.Member is PropertyInfo Property && Property.PropertyType.HasInterface<IList>() && Property.PropertyType.IsGenericType && Property.HasAttribute<XmlElementAttribute>())
                                {
                                    // Special case to mimic old .NET XmlSerializer behavior
                                    var list = (IList)Property.GetValue(newobj);
                                    Action<object> setValue = x => list.Add(x);
                                    Serializer.Deserialize(element2, setValue, Property.PropertyType.GetGenericArguments().First());
                                }
                                else
                                {
                                    void setValue(object x)
                                    {
                                        property.SetValue(newobj, x);
<<<<<<< HEAD
                                    }
=======
                                        if (false == Equals(current, x))
                                        { // for some value-like type, it may be needed
                                            // to set the parent object when a property is changed
                                            // example: complex test plan parameters.
                                            setter(newobj);
                                        }
                                    };
                                    
>>>>>>> c3ded9f2
                                    if (property.HasAttribute<DeserializeInPlaceAttribute>())
                                    {
                                        var current = property.GetValue(newobj);
                                        if (current == null)
                                            throw new Exception($"Unable to deserialize {property} in-place.");
                                        this.TryDeserializeObject(element2, TypeData.GetTypeData(current), (x) => { },
                                            current, true);
                                    }
                                    else
                                    {
                                        Serializer.Deserialize(element2, setValue, property.TypeDescriptor);    
                                    }
                                }
                            }
                            catch (Exception e)
                            {
                                if (logWarnings)
                                {
                                    Log.Warning(element2, "Unable to set property '{0}'.", CurrentMember.Name);
                                    Log.Warning("Error was: \"{0}\".", e.Message);
                                    Log.Debug(e);
                                }
                            }
                            finally
                            {
                                CurrentMember = prev;
                            }
                        }

                        int nowFound = visited.Count(x => x);
                        if (found == nowFound && order == nextOrder)
                        {
                            // The might have changed by loading properties.
                            var t3 = TypeData.GetTypeData(newobj);
                            if (Equals(t3, t2) == false)
                            {
                                if (nowFound != foundWithCurrentType) 
                                {  //  check avoids infinite loop if ITypeData did not overload Equals.
                                    
                                    foundWithCurrentType = nowFound;
                                    t2 = t3;
                                    continue;
                                }
                            }
                            if (nowFound < elements.Length)
                            { // still elements left to check. Last resort to try loading at defer.

                                // Some of the items might not be deserializable before defer load.
                                // if this is the case do this as a defer action.
                                void postDeserialize()
                                {
                                    t2 = TypeData.GetTypeData(newobj);
                                    for(int j = 0; j < elements.Length; j++)
                                    {
                                        if (visited[j]) continue;
                                        var propertyElement = elements[j];
                                        IMemberData property = null;
                                        var elementName = XmlConvert.DecodeName(propertyElement.Name.LocalName);
                                        try
                                        {   
                                            property = t2.GetMember(elementName);
                                            if (property == null)
                                                property = t2.GetMembers().FirstOrDefault(x => x.Name == elementName);
                                        }
                                        catch { }
                                        if (property == null || property.Writable == false)
                                        {
                                            continue;
                                        }
                                        
                                        Action<object> setValue = x => property.SetValue(newobj, x);
                                        var prevobj2 = Object;
                                        var prevmember = this.CurrentMember;
                                        Object = newobj;
                                        CurrentMember = property;
                                        // at this point the serializer stack is technically empty,
                                        // so add the current on top and deserialize.
                                        Serializer.PushActiveSerializer(this);
                                        try
                                        {
                                            Serializer.Deserialize(propertyElement, setValue, property.TypeDescriptor);
                                        }
                                        finally
                                        {
                                            // clean up.
                                            Serializer.PopActiveSerializer();
                                            Object = prevobj2;
                                            CurrentMember = prevmember;
                                        }

                                        visited[j] = true;
                                    }
                                    // print a warning message if the element could not be deserialized.
                                    for (int j = 0; j < elements.Length; j++)
                                    {
                                        if (visited[j]) continue;
                                        var elem = elements[j];
                                        var elementName = elem.Name.LocalName;
                                        if (elementName.Contains('.') == false)
                                        {
                                            // if the element name contains '.' it is usually a special name and hence
                                            // an error message is not needed. e.g:
                                            //     Package.Dependencies
                                            //     TestStep.Inputs
                                            var message =
                                                $"Unable to read element '{elem.Name.LocalName}'. The property does not exist.";
                                            Serializer.PushError(elem, message);
                                        }
                                    }
                                }
                                Serializer.DeferLoad(postDeserialize);
                            }
                            break;
                        }
                        order = nextOrder;
                    }
                }
                setter(newobj);
            }
            finally
            {
                Object = prevobj;
                
                if (newobj is IDeserializedCallback)
                {
                    // Callback should be added in the end because an inner part of the object might also have defered it.
                    Serializer.DeferLoad(() =>
                    {
                        try
                        {
                            ((IDeserializedCallback)newobj).OnDeserialized();
                        }
                        catch (Exception e)
                        {
                            Log.Warning("Exception caught while handling OnSerialized");
                            Log.Debug(e);
                        }
                    });
                }
            }
            return true;
        }

        bool readContentInternal(Type propType, bool ignoreComponentSettings, Func<string> getvalueString, XElement elem, out object outvalue)
        {
            
            object value = null;
            bool ok;

            if (propType.IsEnum || propType.IsPrimitive || propType == typeof(string) || propType.IsValueType || propType == typeof(Type))
            {  
                ok = true;
                string valueString = getvalueString()?.Trim();

                if (propType.IsEnum)
                {
                    if (!string.IsNullOrEmpty(valueString))
                    {
                        // legacy support: A flagged enum did not have ','s, but just spaces between.
                        if (!valueString.Contains(','))
                        {
                            var splitted = valueString.Split(' ');
                            value = Enum.Parse(propType, string.Join(",", splitted));
                        }
                        else
                            value = Enum.Parse(propType, valueString);
                    }
                }

                else if (propType == typeof(String) || propType == typeof(char))
                {
                    if (elem.HasElements)
                    {
                        // string contains Base64 if it has invalid XML chars.
                        // elem.Element("Base64") fails if the attribute "xmlns" is set on the document.
                        // In this case, "Base64" must be prepended with the value of xmlns in brackets.
                        // If the namespace is not set, ns.GetName("Base64") will just evaluate to "Base64"
                        var ns = elem.GetDefaultNamespace();
                        var encode = elem.Element(ns.GetName("Base64"));
                        if (encode != null)
                        {
                            try
                            {
                                value = System.Text.Encoding.UTF8.GetString(Convert.FromBase64String(encode.Value));
                            }
                            catch
                            {
                                value = encode.Value;
                            }
                        }
                    }
                    if (value == null)
                        value = valueString;
                    if (propType == typeof(char))
                        value = ((string) value)[0];
                }
                else if (propType == typeof(TimeSpan) || propType == typeof(TimeSpan?))
                {
                    value = TimeSpan.Parse(valueString, CultureInfo.InvariantCulture);
                }
                else if (propType == typeof(Guid) || propType == typeof(Guid?))
                {
                    value = Guid.Parse(valueString);
                }
                else if (propType == typeof(Type))
                {
                    value = PluginManager.LocateType(valueString.Split(',').First());
                }
                else if (tryConvertNumber(propType, valueString, out value))
                {
                    // Conversions done in tryConvertNumber
                }
                else if (propType.HasInterface<IConvertible>())
                {
                    value = Convert.ChangeType(valueString, propType, CultureInfo.InvariantCulture);
                }
                else
                {
                    ok = false;
                }
            }
            else
            {
                ok = false;
            }

            outvalue = value;
            return ok;
        }
        
        static bool tryConvertNumber(Type type, string valueString, out object value)
        {
            switch (Type.GetTypeCode(type))
            {
                case TypeCode.Byte:
                {
                    byte oval;
                    bool ok = byte.TryParse(valueString, NumberStyles.Any, CultureInfo.InvariantCulture, out oval);
                    value = oval;
                    return ok;
                }
                case TypeCode.SByte:
                {
                    SByte oval;
                    bool ok = SByte.TryParse(valueString, NumberStyles.Any, CultureInfo.InvariantCulture, out oval);
                    value = oval;
                    return ok;
                }
                case TypeCode.UInt16:
                {
                    UInt16 oval;
                    bool ok = UInt16.TryParse(valueString, NumberStyles.Any, CultureInfo.InvariantCulture, out oval);
                    value = oval;
                    return ok;
                }
                case TypeCode.UInt32:
                {
                    UInt32 oval;
                    bool ok = UInt32.TryParse(valueString, NumberStyles.Any, CultureInfo.InvariantCulture, out oval);
                    value = oval;
                    return ok;
                }
                case TypeCode.UInt64:
                {
                    UInt64 oval;
                    bool ok = UInt64.TryParse(valueString, NumberStyles.Any, CultureInfo.InvariantCulture, out oval);
                    value = oval;
                    return ok;
                }
                    
                case TypeCode.Int16:
                {
                    Int16 oval;
                    bool ok = Int16.TryParse(valueString, NumberStyles.Any, CultureInfo.InvariantCulture, out oval);
                    value = oval;
                    return ok;
                }
                case TypeCode.Int32:
                {
                    Int32 oval;
                    bool ok = Int32.TryParse(valueString, NumberStyles.Any, CultureInfo.InvariantCulture, out oval);
                    value = oval;
                    return ok;
                }
                case TypeCode.Int64:
                {
                    Int64 oval;
                    bool ok = Int64.TryParse(valueString, NumberStyles.Any, CultureInfo.InvariantCulture, out oval);
                    value = oval;
                    return ok;
                }
                case TypeCode.Decimal:
                {
                    value = BigFloat.Convert(valueString, CultureInfo.InvariantCulture).ConvertTo(typeof(decimal));
                    return true;
                }
                case TypeCode.Double:
                {
                    Double oval;
                    bool ok = Double.TryParse(valueString, NumberStyles.Any, CultureInfo.InvariantCulture, out oval);
                    value = oval;
                    return ok;
                }
                case TypeCode.Single:
                {
                    Single oval;
                    bool ok = Single.TryParse(valueString, NumberStyles.Any, CultureInfo.InvariantCulture, out oval);
                    value = oval;
                    return ok;
                }
                default:
                    value = null;
                    return false;
            }
        }

        // for detecting cycles in object serialization.
        HashSet<object> cycleDetetionSet = new HashSet<object>();

        bool AlwaysG17DoubleFormat = false;

        internal static readonly XName DefaultValue = "DefaultValue";

        /// <summary>
        /// Deserializes an object from XML.
        /// </summary>
        /// <param name="element"></param>
        /// <param name="t"></param>
        /// <param name="setter"></param>
        /// <returns></returns>
        public override bool Deserialize(XElement element, ITypeData t, Action<object> setter)
        {
            try
            {
                if (t is TypeData ctd)
                {
                    if (readContentInternal(ctd.Type, false, () => element.IsEmpty ? null : element.Value, element, out object obj))
                    {
                        setter(obj);
                        return true;
                    }
                }
                if (TryDeserializeObject(element, t, setter))
                    return true;
            }
            catch (Exception ex) 
            {
                Serializer.HandleError(element, $"Unable to read {t.GetDisplayAttribute().GetFullName()}.", ex);
            }
            return false;
        }
        /// <summary>
        /// Checks if the string can be turned into an XML string. 
        /// This should return true only if the transformation to/from xml is reversible.
        /// </summary>
        /// <param name="str"></param>
        /// <returns></returns>
        static bool containsOnlyReversibleTapXmlChars(string str)
        {
            int len = str.Length;
            for(int i = 0; i < len; i++)
            {
                char c = str[i];
                if (c == '\r') // special case. Somehow deserialization turns \n into \r.
                    return false;
                if (char.IsLetter(c))
                    continue;
                if (XmlConvert.IsXmlChar(c))
                    continue;
                if(i < len - 1)
                {
                    char c2 = str[i + 1];
                    if(XmlConvert.IsXmlSurrogatePair(c2, c))
                        continue;
                }
                return false;
                
            }
            return true;
        }

        private List<string> GetUsedFiles(object obj)
        {
            var result = new List<string>();

            string GetStringOrMacroString(IMemberData prop, object o)
            {
                if (prop.HasAttribute<XmlIgnoreAttribute>())
                    return null;
                object val = prop.GetValue(o);

                if (val is string s)
                    return s;
                if (val is MacroString m)
                    return m.ToString();

                return null;
            }

            var td = TypeData.GetTypeData(obj);

            var props = td.GetMembers().Where(m => m.HasAttribute<FileDependencyAttribute>());
            foreach (var prop in props)
            {
                var path = GetStringOrMacroString(prop, obj);

                if (string.IsNullOrWhiteSpace(path) == false)
                    result.Add(path);
            }

            return result;
        }

        // this 'cache' only caches serialized values during this instance of the serialize
        // this is to avoid a memory leak for e.g GUIDs, which falls into the category of primitives.
        readonly Dictionary<object, string> enumTable = new Dictionary<object, string>();

        /// <summary>
        /// Serializes an object to XML.
        /// </summary>
        /// <param name="elem"></param>
        /// <param name="obj"></param>
        /// <param name="expectedType"></param>
        /// <returns></returns>
        public override bool Serialize(XElement elem, object obj, ITypeData expectedType)
        {
            if (obj == null)
                return true;

            object prevObj = Object;
            // If cycleDetectorLut already contains an element, we've been here before.
            // Note the cycleDetectorLut adds and removes the obj later if it is not already in it.
            if (!cycleDetetionSet.Add(obj))
                throw new Exception("Cycle detected");
            
            foreach (var fileResource in GetUsedFiles(obj))
                Serializer.NotifyFileUsed(fileResource);
            
            object obj2 = obj;
            try
            {
                Object = obj;
                switch (obj)
                {
                    case double d:
                        if (AlwaysG17DoubleFormat)
                        {
                            // the fastest and most accurate string representation of a double.
                            elem.Value = d.ToString("G17", CultureInfo.InvariantCulture);
                            return true;
                        }
                        else
                        {
                            // It was decided to use R instead of G17 for readability, although G17 is slightly faster.
                            // however, there is a bug in "R" formatting on some .NET versions, that means that 
                            // roundtrip actually does not work.
                            // See section "Note to Callers:" at https://msdn.microsoft.com/en-us/library/kfsatb94(v=vs.110).aspx
                            // so here we format and then parse back to see if it can actually roundtrip.
                            // if not, we format with G17.
                            var d_str = d.ToString("R", CultureInfo.InvariantCulture);
                            var d_re = double.Parse(d_str, CultureInfo.InvariantCulture);
                            if (d_re != d) 
                                // round trip not possible with R, use G17 instead.
                                d_str = d.ToString("G17", CultureInfo.InvariantCulture);
                            elem.Value = d_str;

                            return true;
                        }
                    case float f:
                        elem.Value = f.ToString("R", CultureInfo.InvariantCulture);
                        return true;
                    case decimal d:
                        elem.Value = BigFloat.Convert(d).ToString(CultureInfo.InvariantCulture);
                        return true;
                    case char c:
                        // Convert to a string and then handle it later.
                        obj = Convert.ToString(c, CultureInfo.InvariantCulture);
                        break;
                }

                if (obj is string str) // handled separately due to "case char c" from above.
                {
                    // check if the str->xml is reversible otherwise base64 encode it.
                    if (containsOnlyReversibleTapXmlChars(str) && str.Trim() == str)
                    {
                        elem.Value = str;   
                    }
                    else
                    {
                        var subelem = new XElement("Base64", Convert.ToBase64String(System.Text.Encoding.UTF8.GetBytes(str)));
                        elem.Add(subelem);
                    }
                    return true;
                }

                if (expectedType is TypeData type)
                {
                    if(type.Type.IsEnum || type.Type.IsPrimitive || type.Type.IsValueType)
                    {
                        if (type.Type == typeof(bool))
                        {
                            elem.Value =
                                (bool)obj ? "true" : "false"; // must be lower case for old XmlSerializer to work
                            return true;
                        }

                        if (enumTable.TryGetValue(obj, out var v))
                        {
                            elem.Value = v;
                            return true;
                        }
                        v = Convert.ToString(obj, CultureInfo.InvariantCulture);
                        enumTable[obj] = v;
                        elem.Value = v;
                        return true;
                    }
                }

                IMemberData xmlTextProp = null;
                var _type = TypeData.GetTypeData(obj);
                var properties = _type.GetMembers();
                foreach (IMemberData prop in properties)
                {
                    if (prop.HasAttribute<XmlIgnoreAttribute>()) continue;
                    if (prop.HasAttribute<XmlTextAttribute>())
                        xmlTextProp = prop;
                    var attr = prop.GetAttribute<XmlAttributeAttribute>();
                    if (attr != null)
                    {
                        var val = prop.GetValue(obj);
                        var defaultAttr = prop.GetAttribute<DefaultValueAttribute>();
                        var name = string.IsNullOrWhiteSpace(attr.AttributeName) ? prop.Name : attr.AttributeName;
                        if (defaultAttr != null && object.Equals(defaultAttr.Value, val))
                            continue;
                        string valStr = Convert.ToString(val, CultureInfo.InvariantCulture);
                        if (val is bool b)
                            valStr = b ? "true" : "false"; // must be lower case for old XmlSerializer to work
                        elem.SetAttributeValue(Serializer.PropertyXmlName(name), valStr);
                    }
                }

                if (xmlTextProp != null)
                { // XmlTextAttribute support
                    var text = xmlTextProp.GetValue(obj);
                    if (text != null)
                        Serializer.Serialize(elem, text, xmlTextProp.TypeDescriptor);
                }
                else
                {
                    foreach (IMemberData subProp in properties)
                    {
                        if (subProp.HasAttribute<XmlIgnoreAttribute>()) continue;
                        if (subProp.Readable && subProp.Writable && null == subProp.GetAttribute<XmlAttributeAttribute>())
                        {
                            var oldProp = CurrentMember;
                            CurrentMember = subProp;
                            try
                            {
                                object val = subProp.GetValue(obj);
                                
                                var enu = val as IEnumerable;
                                if (enu != null && enu.GetEnumerator().MoveNext() == false) // the value is an empty IEnumerable
                                {
                                    var defaultAttr = subProp.GetAttribute<DefaultValueAttribute>();
                                    if (defaultAttr != null && defaultAttr.Value == null)
                                        continue;
                                }

                                var attr = subProp.GetAttribute<XmlElementAttribute>();
                                if (subProp.TypeDescriptor is TypeData cst && cst.Type.HasInterface<IList>() &&
                                    cst.Type.IsGenericType && attr != null)
                                {
                                    // Special case to mimic old .NET XmlSerializer behavior
                                    foreach (var item in enu)
                                    {
                                        string name = attr.ElementName ?? subProp.Name;
                                        XElement elem2 = new XElement(Serializer.PropertyXmlName(name));
                                        SetHasDefaultValueAttribute(subProp, item, elem2);
                                        elem.Add(elem2);
                                        Serializer.Serialize(elem2, item, TypeData.FromType(cst.Type.GetGenericArguments().First()));
                                    }
                                }
                                else
                                {
                                    XElement elem2 = new XElement(Serializer.PropertyXmlName(subProp.Name));
                                    
                                    { // MetaDataAttribute -> save the metadata name in the test plan xml.
                                        if (subProp.GetAttribute<MetaDataAttribute>() is MetaDataAttribute metaDataAttr)
                                        {
                                            string name = metaDataAttr.Name ??
                                                          subProp.GetDisplayAttribute()?.Name ?? subProp.Name;
                                            elem2.SetAttributeValue("Metadata", name);
                                        }
                                    }
                                    
                                    // if the setting has the default value, then don't notify that the type has been used, 
                                    // because it will probably not have been used in the end.
                                    bool hasDefaultValue =  SetHasDefaultValueAttribute(subProp, val, elem2);
                                    
                                    elem.Add(elem2);
                                    
                                    Serializer.Serialize(elem2, val, subProp.TypeDescriptor, notifyTypeUsed: !hasDefaultValue);
                                }
                            }
                            catch (Exception e)
                            {
                                Serializer.PushError(null, $"Unable to serialize property '{subProp.Name}'.", e);
                            }
                            finally
                            {
                                CurrentMember = oldProp;
                            }
                        }
                    }
                }

                if (elem.IsEmpty && obj != null)
                    elem.Value = "";
                return true;
            }
            finally
            {
                Object = prevObj;
                if (!cycleDetetionSet.Remove(obj2))
                    throw new InvalidOperationException("obj was modified.");
            }
        }

        bool SetHasDefaultValueAttribute(IMemberData subProp, object val, XElement elem2)
        {
            
            var attr = subProp.GetAttribute<DefaultValueAttribute>();
            if (attr != null && !(subProp is IParameterMemberData))
            {
                Serializer.GetSerializer<DefaultValueSerializer>().RegisterDefaultValue(elem2, attr.Value);
                return val == attr.Value;
            }
            return false;
        }
    }
}<|MERGE_RESOLUTION|>--- conflicted
+++ resolved
@@ -227,18 +227,8 @@
                                     void setValue(object x)
                                     {
                                         property.SetValue(newobj, x);
-<<<<<<< HEAD
                                     }
-=======
-                                        if (false == Equals(current, x))
-                                        { // for some value-like type, it may be needed
-                                            // to set the parent object when a property is changed
-                                            // example: complex test plan parameters.
-                                            setter(newobj);
-                                        }
-                                    };
                                     
->>>>>>> c3ded9f2
                                     if (property.HasAttribute<DeserializeInPlaceAttribute>())
                                     {
                                         var current = property.GetValue(newobj);
