--- conflicted
+++ resolved
@@ -160,9 +160,6 @@
                     return -1;
             }
 
-<<<<<<< HEAD
-            if (selectedCommand != TypeData.FromType(typeof(RunCliAction)) && UserInput.Interface == null) // RunCliAction has --non-interactive flag and custom platform interaction handling.
-=======
             {   // setup logging to be relative to the executing assembly.
                 var logpath = EngineSettings.Current.SessionLogPath.Expand(date: Process.GetCurrentProcess().StartTime);
                 if (Path.IsPathRooted(logpath) == false)
@@ -176,9 +173,8 @@
                 }
                 SessionLogs.Rename(logpath);
             }
-            
-            if (selectedCommand != TypeData.FromType(typeof(RunCliAction))) // RunCliAction has --non-interactive flag and custom platform interaction handling.
->>>>>>> 704d5afa
+
+            if (selectedCommand != TypeData.FromType(typeof(RunCliAction)) && UserInput.Interface == null) // RunCliAction has --non-interactive flag and custom platform interaction handling.          
                 CliUserInputInterface.Load();
             Type selectedType = selectedCommand.Load();
             if(selectedType == null)
@@ -193,8 +189,7 @@
             }catch(TargetInvocationException e1) when (e1.InnerException is System.ComponentModel.LicenseException e){
                 Console.Error.WriteLine("Unable to load CLI Action '{0}'", selectedType.GetDisplayAttribute().GetFullName());
                 Console.Error.WriteLine(e.Message);
-                Environment.ExitCode = -4;
-                return;
+                return -4;
             }
 
             if (packageAction == null)
