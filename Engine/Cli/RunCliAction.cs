//            Copyright Keysight Technologies 2012-2019
// This Source Code Form is subject to the terms of the Mozilla Public
// License, v. 2.0. If a copy of the MPL was not distributed with this
// file, you can obtain one at http://mozilla.org/MPL/2.0/.
using OpenTap.Package;
using System;
using System.Collections.Generic;
using System.Diagnostics;
using System.IO;
using System.Linq;
using System.Reflection;
using System.Threading;

namespace OpenTap.Cli
{
    internal enum ExitStatus : int
    {
        Ok = 0,
        TestPlanInconclusive = 20,
        TestPlanFail = 30,
        RuntimeError = 50,
        ArgumentError = 60,
        LoadError = 70,
        PluginError = 80
    }
    /// <summary>
    /// Test plan run CLI action. Enables running test plans through 'tap.exe run'
    /// </summary>
    [Display("run", Description: "Runs a Test Plan.")]
    public class RunCliAction : ICliAction
    {
        /// <summary>
        /// Specify a bench settings profile from which to load\nsettings. The parameter given here should correspond to the name of a subdirectory of %TAP_PATH%/Settings/Bench. If not specified the settings from OpenTAP GUI are used.
        /// </summary>
        [CommandLineArgument("settings", Description = "Specify a bench settings profile from which to load\nsettings. The parameter given here should correspond\nto the name of a subdirectory of %TAP_PATH%/Settings/Bench.\nIf not specified, %TAP_PATH%/Settings/Bench/CurrentProfile is used.")]
        public string Settings { get; set; } = "";

        /// <summary>
        /// Add directories to search for plugin dlls.
        /// </summary>
        [CommandLineArgument("search", Description = "Add directories to search for plugin dlls.")]
        public string[] Search { get; set; } = new string[0];

        /// <summary>
        /// Metadata can be added multiple times. For example the serial number for your DUT (usage: --metadata dut-id=5).
        /// </summary>
        [CommandLineArgument("metadata", Description = "Metadata can be added multiple times. For example the\nserial number for your DUT (usage: --metadata dut-id=5).")]
        public string[] Metadata { get; set; } = new string[0];

        /// <summary>
        /// Never wait for user input.
        /// </summary>
        [CommandLineArgument("non-interactive", Description = "Never wait for user input.")]
        public bool NonInteractive { get; set; } = false;

        /// <summary>
        /// Sets an external test plan parameter. Can be used multiple times. Use the syntax parameter=value, e.g. \"-e delay=1.0\".
        /// </summary>
        [CommandLineArgument("external", ShortName = "e", Description = "Sets an external test plan parameter. \nUse the syntax parameter=value, e.g. \"-e delay=1.0\". The argument can be used multiple times \nor a .csv file containing sets of parameters can be specified \"-e file.csv\".")]
        public string[] External { get; set; } = new string[0];

        /// <summary>
        /// Try setting an external test plan parameter, ignoring errors if it does not exist in the test plan. Can be used multiple times. Use the syntax parameter=value, e.g. \"-t delay=1.0\".
        /// </summary>
        [CommandLineArgument("try-external", ShortName = "t", Description = "Try setting an external test plan parameter,\nignoring errors if it does not exist in the test plan.\nCan be used multiple times. Use the syntax parameter=value,\ne.g. \"-t delay=1.0\".")]
        public string[] TryExternal { get; set; } = new string[0];

        /// <summary>
        /// Lists the available external test plan parameters.
        /// </summary>
        [CommandLineArgument("list-external-parameters", Description = "Lists the available external test plan parameters.")]
        public bool ListExternal { get; set; } = false;

        /// <summary>
        /// Sets the enabled result listeners for this test plan execution as a comma separated list. An example could be --results SQLite,CSV. To disable all result listeners use --results \"\".
        /// </summary>
        [CommandLineArgument("results", Description = "Sets the enabled result listeners for this test plan execution as a comma separated list. An example could be --results SQLite,CSV. To disable all result listeners use --results \"\".")]
        public string Results { get; set; }

        /// <summary>
        /// Ignore the errors for deserialization of test plan
        /// </summary>
        [CommandLineArgument("ignore-load-errors", Description = "Ignore the errors during loading of test plan.")]
        public bool IgnoreLoadErrors { get; set; } = false;

        /// <summary>
        /// Location of test plan to be executed.
        /// </summary>
        [UnnamedCommandLineArgument("Test Plan", Required = true)]
        public string TestPlanPath { get; set; } = "";

        /// <summary>
        /// Log to write debug/trace messages to
        /// </summary>
        private static readonly TraceSource log = Log.CreateSource("Main");
        private static TestPlan Plan;
        

        internal static int Exit(ExitStatus status)
        {
            if (status == ExitStatus.RuntimeError || status == ExitStatus.ArgumentError)
            {
                log.Info("Unable to continue. Now exiting OpenTAP CLI.");
            }

            log.Flush();
            return (int)status;
        }

        /// <summary>
        /// Executes test plan
        /// </summary>
        /// <returns></returns>
        public int Execute(CancellationToken cancellationToken)
        {   
            List<ResultParameter> metaData = new List<ResultParameter>();
            HandleMetadata(metaData);

            string planToLoad = null;

            try
            {
                planToLoad = !string.IsNullOrWhiteSpace(TestPlanPath) ? Path.GetFullPath(TestPlanPath) : null;
            }
            catch (Exception)
            {
                Console.WriteLine("Invalid path: '{0}'", TestPlanPath);
                Console.WriteLine("The path only supports a valid file path.");
                return Exit(ExitStatus.ArgumentError);
            }

            try
            {
                HandleSearchDirectories();
            }
            catch (ArgumentException)
            {
                return Exit(ExitStatus.ArgumentError);
            }

            EngineSettings.LoadWorkingDirectory(Path.GetDirectoryName(Assembly.GetExecutingAssembly().Location));
            
            Assembly assembly = Assembly.GetExecutingAssembly();

            Console.WriteLine($"OpenTAP Command Line Interface {FileVersionInfo.GetVersionInfo(assembly.Location).ProductVersion}\n");

            if (!string.IsNullOrWhiteSpace(Settings))
            {
                TestPlanRunner.SetSettingsDir(Settings);
            }


            if (!NonInteractive && UserInput.Interface == null)
            {
                CliUserInputInterface.Load();
            }


            if (Results != null)
            {
                try
                {
                    HandleResultListeners();
                }
                catch (ArgumentException)
                {
                    return Exit(ExitStatus.ArgumentError);
                }
            }

            if (planToLoad == null)
            {
                Console.WriteLine("Please supply a valid test plan path as an argument.");
                return Exit(ExitStatus.ArgumentError);
            }

            // Load TestPlan:
            if (!File.Exists(planToLoad))
            {
                log.Error("File '{0}' does not exist.", planToLoad);
                log.Flush();
                Thread.Sleep(100);
                return Exit(ExitStatus.ArgumentError);
            }

            try
            {
                HandleExternalParametersAndLoadPlan(planToLoad);
            }
            catch (TestPlan.PlanLoadException ex)
            {
                log.Error(ex.Message);
                return Exit(ExitStatus.LoadError);
            }
            catch (ArgumentException ex)
            {
                if(!string.IsNullOrWhiteSpace(ex.Message))
                    log.Error(ex.Message);
                return Exit(ExitStatus.ArgumentError);
            }
            catch (Exception e)
            {
                log.Error("Caught error while loading test plan: '{0}'", e.Message);
                log.Debug(e);
                return Exit(ExitStatus.RuntimeError);
            }

            log.Info("Test Plan: {0}", Plan.Name);

            if (ListExternal)
            {
                PrintExternalParameters(log);
                return Exit(ExitStatus.Ok);
            }

            Verdict verdict = TestPlanRunner.RunPlanForDut(Plan, metaData, cancellationToken);

            if (verdict == Verdict.Inconclusive)
                return Exit(ExitStatus.TestPlanInconclusive);
            if (verdict == Verdict.Fail)
                return Exit(ExitStatus.TestPlanFail);
            if (verdict > Verdict.Fail)
                return Exit(ExitStatus.RuntimeError);

            return Exit(ExitStatus.Ok);
        }

        private void HandleExternalParametersAndLoadPlan(string planToLoad)
        {
            
            List<string> values = new List<string>();
            var serializer = new TapSerializer();
            var extparams = serializer.GetSerializer<Plugins.ExternalParameterSerializer>();
            if (External.Length > 0)
                values.AddRange(External);
            if (TryExternal.Length > 0)
                values.AddRange(TryExternal);
            Plan = new TestPlan();
            List<string> externalParameterFiles = new List<string>();
            foreach (var externalParam in values)
            {
                int equalIdx = externalParam.IndexOf("=");
                if (equalIdx == -1)
                {
                    //try "Import External Parameters File"
                    try
                    {
                        externalParameterFiles.Add(externalParam);
                        continue;
                    }
                    catch
                    {
                        throw new ArgumentException("Unable to read external test plan parameter {0}. Expected '=' or ExternalParameters file.", externalParam);
                    }
                }
                var name = externalParam.Substring(0, equalIdx);
                var value = externalParam.Substring(equalIdx + 1);
                extparams.PreloadedValues[name] = value;
            }
            var log = Log.CreateSource("CLI");
<<<<<<< HEAD
            if (extparams.PreloadedValues.Any())
            {

                Plan = (TestPlan) serializer.DeserializeFromFile(planToLoad, type: TypeData.FromType(typeof(TestPlan)));
            }
            else
            {
                Plan = TestPlan.Load(planToLoad, externalParameterFiles.Any() == false);
            }
=======
            Plan = (TestPlan)serializer.DeserializeFromFile(planToLoad, type: TypeData.FromType(typeof(TestPlan)));

            if (!IgnoreLoadErrors && serializer.Errors.Count() != 0)
                throw new TestPlan.PlanLoadException("Unable to successfully load the test plan. To continue anyway, add the flag '--ignore-load-errors'.");
>>>>>>> 66b783e7

            if (externalParameterFiles.Count > 0)
            {
                var importers = CreateInstances<IExternalTestPlanParameterImport>();
                foreach (var file in externalParameterFiles)
                {
                    log.Info("Loading external parameters from '{0}'.", file);
                    var importer = importers.FirstOrDefault(i => i.Extension == Path.GetExtension(file));
                    importer?.ImportExternalParameters(Plan, file);
                }
            }
            if (External.Length > 0)
            {   // Print warnings if an --external parameter was not in the test plan. 

                foreach (var externalParam in External)
                {
                    var equalIdx = externalParam.IndexOf("=");
                    if (equalIdx == -1) continue;

                    var name = externalParam.Substring(0, equalIdx);
                    if (Plan.ExternalParameters.Get(name) != null) continue;

                    log.Warning("External parameter '{0}' does not exist in the test plan.", name);
                    log.Warning("Statement '{0}' has no effect.", externalParam);
                    throw new ArgumentException("");
                }
            }
        }

        private void PrintExternalParameters(TraceSource log)
        {
            var annotation = AnnotationCollection.Annotate(Plan).Get<IMembersAnnotation>();
            log.Info("Listing {0} External Test Plan Parameters:", Plan.ExternalParameters.Entries.Count);
            foreach (var member in annotation.Members)
            {
                if (member.Get<IMemberAnnotation>()?.Member is ParameterMemberData param)
                {
                    var multiValues = member.Get<IMultiSelectAnnotationProxy>()?.SelectedValues;
                    string printStr = "";
                    if (multiValues != null)
                    {
                        foreach (var val in multiValues)
                            printStr += string.Format("{0} | ", val.Get<IStringReadOnlyValueAnnotation>()?.Value ?? val.Get<IObjectValueAnnotation>()?.Value.ToString());
                        printStr = printStr.Remove(printStr.Length - 3);    // Remove trailing delimiter
                    }
                    else
                        printStr = member.Get<IStringReadOnlyValueAnnotation>()?.Value ?? member.Get<IObjectValueAnnotation>()?.Value.ToString();

                    log.Info("  {0} = {1}", param.Name, printStr);

                    if (member.Get<IAvailableValuesAnnotationProxy>() is IAvailableValuesAnnotationProxy avail)
                    {
                        log.Info("    Available Values:");
                        foreach (var val in avail.AvailableValues)
                            log.Info("      {0}", val.Get<IStringReadOnlyValueAnnotation>()?.Value ?? val.Get<IObjectValueAnnotation>()?.Value.ToString());
                    }
                }
            }
        }

        private static List<T> CreateInstances<T>()
        {
            var externalParameterExportPlugins = PluginManager.GetPlugins<T>();
            var fileHandlers = new List<T>();

            foreach (var plugin in externalParameterExportPlugins)
            {
                fileHandlers.Add((T)Activator.CreateInstance(plugin));
            }

            return fileHandlers;
        }

        private void HandleResultListeners()
        {
            foreach (var r in ResultSettings.Current.OfType<IEnabledResource>())
                r.IsEnabled = false;
            var rs = Results.Split(new string[] { "," }, StringSplitOptions.RemoveEmptyEntries).ToList();
            foreach (var name in rs.ToList())
            {
                bool foundOne = false;
                foreach (var r in ResultSettings.Current.OfType<IEnabledResource>())
                {
                    if (string.Compare(r.Name, name, true) == 0)
                    {
                        r.IsEnabled = true;
                        foundOne = true;
                    }
                }
                if (foundOne)
                    rs.Remove(name);
            }
            if (rs.Count > 0)
            {
                Console.Error.WriteLine("Unknown result listeners: {0}", string.Join(",", rs));
                Console.WriteLine("Known result listeners are:");
            }

            foreach (var r in ResultSettings.Current.OfType<IEnabledResource>().ToList())
                Console.WriteLine("[{2}] {0}:  {1}", r.Name, r.ToString(), r.IsEnabled ? "x" : " ");

            if (rs.Count > 0)
                throw new ArgumentException();
        }

        private static string AwaitReadline(DateTime TimeOut)
        {
            string Result = "";

            while (DateTime.Now <= TimeOut)
            {
                if (Console.KeyAvailable)
                {
                    ConsoleKeyInfo Key = Console.ReadKey();

                    if (Key.Key == ConsoleKey.Enter)
                    {
                        return Result;
                    }
                    else
                    {
                        Result += Key.KeyChar;
                    }
                }
                else
                {
                    TapThread.Sleep(20);
                }
            }

            Console.WriteLine();
            log.Info("Timed out while waiting for user input. Returning default answer.");
            throw new TimeoutException();
        }

        private static bool tryParseEnumString(string str, Type type, out Enum result)
        {
            try
            {   // Look for an exact match.
                result = (Enum)Enum.Parse(type, str);
                Array values = Enum.GetValues(type);
                if (Array.IndexOf(values, result) == -1)
                {
                    return false;
                }

                return true;
            }
            catch (ArgumentException)
            {
                // try a more robust parse method. (tolower, trim, '_'=' ')
                str = str.Trim().ToLower();
                string[] fixedNames = Enum.GetNames(type).Select(name => name.Trim().ToLower()).ToArray();
                for (int i = 0; i < fixedNames.Length; i++)
                {
                    if (fixedNames[i] == str || fixedNames[i].Replace('_', ' ') == str)
                    {
                        result = (Enum)Enum.GetValues(type).GetValue(i);
                        return true;
                    }
                }
            }
            result = null;
            return false;
        }

        private void HandleSearchDirectories()
        {
            if (Search.Length > 0)
            {
                for (int i = 0; i < Search.Length; i++)
                {
                    string dir = Search[i];

                    try
                    {
                        string fullDir = Path.GetFullPath(dir);

                        if (!Directory.Exists(fullDir))
                        {
                            Console.WriteLine("Invalid plugin search path: '{0}'", fullDir);
                            throw new ArgumentException();
                        }
                        Search[i] = fullDir;
                    }
                    catch (ArgumentException)
                    {
                        Console.WriteLine("Invalid plugin search path: '{0}'", dir);
                        throw;
                    }
                }
                PluginManager.DirectoriesToSearch.AddRange(Search);
                PluginManager.SearchAsync();
            }
        }

        private void HandleMetadata(List<ResultParameter> metaData)
        {
            if (Metadata.Length > 0)
            {
                foreach (string data in Metadata)
                {
                    string[] eql = data.Split('=');
                    if (eql.Length != 2)
                    {
                        log.Warning("Unable to parse metadata parameter '{0}'", data);
                        continue;
                    }
                    metaData.Add(new ResultParameter("", eql[0], eql[1], metadata: new MetaDataAttribute(false, eql[0])));
                }
            }
        }
    }
}<|MERGE_RESOLUTION|>--- conflicted
+++ resolved
@@ -258,22 +258,19 @@
                 extparams.PreloadedValues[name] = value;
             }
             var log = Log.CreateSource("CLI");
-<<<<<<< HEAD
-            if (extparams.PreloadedValues.Any())
-            {
-
-                Plan = (TestPlan) serializer.DeserializeFromFile(planToLoad, type: TypeData.FromType(typeof(TestPlan)));
-            }
-            else
-            {
-                Plan = TestPlan.Load(planToLoad, externalParameterFiles.Any() == false);
-            }
-=======
-            Plan = (TestPlan)serializer.DeserializeFromFile(planToLoad, type: TypeData.FromType(typeof(TestPlan)));
+
+            var timer = Stopwatch.StartNew();
+            using (var fs = new FileStream(planToLoad, FileMode.Open, FileAccess.Read))
+            {
+                // only cache the XML if there are no external parameters.
+                bool cacheXml = values.Any() == false && externalParameterFiles.Any() == false;
+                
+                Plan = TestPlan.Load(fs, planToLoad, cacheXml, serializer);
+                log.Info(timer, "Loaded test plan from {0}", planToLoad);
+            }
 
             if (!IgnoreLoadErrors && serializer.Errors.Count() != 0)
                 throw new TestPlan.PlanLoadException("Unable to successfully load the test plan. To continue anyway, add the flag '--ignore-load-errors'.");
->>>>>>> 66b783e7
 
             if (externalParameterFiles.Count > 0)
             {
