--- conflicted
+++ resolved
@@ -215,15 +215,10 @@
         AnnotationCollection GetMember(IMemberData name);
     }
 
-<<<<<<< HEAD
-    /// <summary> Marks that a property should be excluded from annotation. </summary>
-    public class AnnotationExcludeAttribute : Attribute
-=======
     /// <summary> Marks that a property should be ignored when annotating members.
     /// This can be applied as an optimization to properties in order to improve annotation performance. </summary>
     [AttributeUsage(AttributeTargets.Property )]
     public class AnnotationIgnoreAttribute : Attribute
->>>>>>> cc62145f
     {
         
     } 
@@ -281,11 +276,7 @@
             var members2 = val.ReflectionInfo.GetMembers();
             foreach (var item in members2)
             {
-<<<<<<< HEAD
-                if (item.HasAttribute<AnnotationExcludeAttribute>()) continue;
-=======
                 if (item.HasAttribute<AnnotationIgnoreAttribute>()) continue;
->>>>>>> cc62145f
                 GetMember(item);
             }
 
@@ -2421,11 +2412,7 @@
                     annotation.Add(new StepNameStringValue(annotation, member: false));
                 
                 bool csharpPrimitive = tp is TypeData cst && (cst.Type.IsPrimitive || cst.Type == typeof(string));
-<<<<<<< HEAD
-                if (tp.GetMembers().Any(x => x.HasAttribute<AnnotationExcludeAttribute>() == false) && !csharpPrimitive)
-=======
                 if (tp.GetMembers().Any(x => x.HasAttribute<AnnotationIgnoreAttribute>() == false) && !csharpPrimitive)
->>>>>>> cc62145f
                 {
                     annotation.Add(new MembersAnnotation(annotation));
                     if (tp.DescendsTo(typeof(IEnabled)))
