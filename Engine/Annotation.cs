//            Copyright Keysight Technologies 2012-2019
// This Source Code Form is subject to the terms of the Mozilla Public
// License, v. 2.0. If a copy of the MPL was not distributed with this
// file, you can obtain one at http://mozilla.org/MPL/2.0/.
using System;
using System.Collections;
using System.Collections.Generic;
using System.ComponentModel;
using System.Globalization;
using System.Linq;
using System.Text;

namespace OpenTap
{
    /// <summary> Annotators can be used to annotation objects with data for display. </summary>
    public interface IAnnotator : ITapPlugin
    {
        /// <summary> The priority of this annotator. Specifies which orders annotations are added. </summary>
        double Priority { get; }
        /// <summary> Implements annotation for an object. </summary>
        /// <param name="annotations">The current collection of annotations for an object. This method can add to the collection.</param>
        void Annotate(AnnotationCollection annotations);
    }

    /// <summary>
    /// Marker interface to indicate that a type represents annotation data for an object.
    /// </summary>
    public interface IAnnotation { }

    /// <summary> Gets or sets the value of a thing. </summary>
    public interface IObjectValueAnnotation : IAnnotation
    {
        /// <summary> Gets or sets the current value. Note, for the value to be written to the owner object, Annotation.Write has to be called.</summary>
        object Value { get; set; }
    }

    ///// <summary>
    ///// Specifies that an annotation depends on one or more other annotation(s).
    ///// </summary>
    //public class AnnotationAggregatorAttribute: Attribute
    //{
    //    /// <summary>
    //    /// Specifies that an annotation depends on one or more other annotation(s)
    //    /// </summary>
    //    /// <param name="types">Which types it depends on</param>
    //    public AnnotationAggregatorAttribute(params Type[] types)
    //    {

    //    }
    //}

    /// <summary> Specifies how available values proxies are implemented. This class should rarely be implemented. Consider implementing just IAvailableValuesAnnotation instead.</summary>
    //[AnnotationAggregator(typeof(IAvailableValuesAnnotation))]
    public interface IAvailableValuesAnnotationProxy : IAnnotation
    {
        /// <summary> Annotated available values. </summary>
        IEnumerable<AnnotationCollection> AvailableValues { get; }
        /// <summary> Annotated selected value. Not this should belong to the set of AvailableValues as well.</summary>
        AnnotationCollection SelectedValue { get; set; }
    }
    /// <summary> Specifies how suggested value proxies are implemented. This class should rarely be implemented. Consider implementing just ISuggestedValuesAnnotation instead.</summary>

    //[AnnotationAggregator(typeof(ISuggestedValuesAnnotation))]
    public interface ISuggestedValuesAnnotationProxy : IAnnotation
    {
        /// <summary>
        /// Annotated suggested values.
        /// </summary>
        IEnumerable<AnnotationCollection> SuggestedValues { get; }
        /// <summary>
        /// Annotated selected value.
        /// </summary>
        AnnotationCollection SelectedValue { get; set; }
    }

    /// <summary>Specifies how multi selection annotation proxies are implemented. Not this should rarely need to be implemented </summary>
    public interface IMultiSelectAnnotationProxy : IAnnotation
    {
        /// <summary> The annotated selected values. </summary>
        IEnumerable<AnnotationCollection> SelectedValues { get; set; }
    }

    /// <summary>
    /// Defines a available values implementation. Implement this to extend the data annotation system with a new available values.
    /// </summary>
    public interface IAvailableValuesAnnotation : IAnnotation
    {
        /// <summary> The available values. </summary>
        IEnumerable AvailableValues { get; }
    }

    /// <summary>
    /// Defines a suggested values implementation. 
    /// </summary>
    public interface ISuggestedValuesAnnotation : IAnnotation
    {
        /// <summary> The currently suggested values </summary>
        IEnumerable SuggestedValues { get; }
    }

    /// <summary>
    /// Defines a string value annotation implementation. This can be implemented for any type which can be converted to/from a string value. Note: IStringReadOnlyValueAnnotation can be implemented in the read-only case.
    /// </summary>
    public interface IStringValueAnnotation : IStringReadOnlyValueAnnotation
    {
        /// <summary> The string value representation of an object. The setter can throw an exception if the format is not correctly used. </summary>
        new string Value { get; set; }
    }

    /// <summary> Defines a read-only string value annotation implementation. </summary>
    public interface IStringReadOnlyValueAnnotation : IAnnotation
    {
        /// <summary> The string value representation of the object. </summary>
        string Value { get; }
    }

    /// <summary> Makes it possible to get an example of a value from a property. </summary>
    public interface IStringExampleValueAnnotation : IAnnotation
    {
        /// <summary> Gets an example of what the current value could be. </summary>
        string Example { get; }
    }

    /// <summary> Defines how an error annotation works. Note: Multiple of IErrorAnnotation can be used in the same annotation. In this case the erros will be concatenated. </summary>
    public interface IErrorAnnotation : IAnnotation
    {
        /// <summary> The list of errors for this annotation. </summary>
        IEnumerable<string> Errors { get; }
    }

    /// <summary> Specifies the access to an annotation. </summary>
    public interface IAccessAnnotation : IAnnotation
    {
        /// <summary> Gets if the annotation is read-only. This state can be temporary or permanent. </summary>
        bool IsReadOnly { get; }

        /// <summary> Gets if the annotation is visible. This state can be temporary or permanent. </summary>
        bool IsVisible { get; }
    }

    /// <summary>
    /// Owned annotations interacts directly with the source object. It is updated through the Read operation and changes are written with the Write operation. Specialized knowledge about the object is needed for implementation.
    /// </summary>
    public interface IOwnedAnnotation : IAnnotation
    {
        /// <summary> Read changes from the source. </summary>
        /// <param name="source"></param>
        void Read(object source);
        /// <summary> Write changes to the source. </summary>
        /// <param name="source"></param>
        void Write(object source);
    }

    /// <summary> Marks that an annotation reflects a member of an object. </summary>
    public interface IMemberAnnotation : IReflectionAnnotation
    {
        /// <summary>
        /// Gets the member.
        /// </summary>
        IMemberData Member { get; }
    }

    /// <summary> Reflects the type of the object value being annotated.</summary>
    public interface IReflectionAnnotation : IAnnotation
    {
        /// <summary>
        /// The reflection info object.
        /// </summary>
        ITypeData ReflectionInfo { get; }
    }

    /// <summary> The object can be used for multi select operations. Example: FlagAttribute enums can be multi-selected. </summary>
    public interface IMultiSelect : IAnnotation
    {
        /// <summary> The currently selected values. </summary>
        IEnumerable Selected { get; set; }
    }

    /// <summary> The annotation can be invoked to do some action. </summary> 
    public interface IMethodAnnotation : IAnnotation
    {
        /// <summary> Invokes the action.  </summary>
        void Invoke();
    }

    /// <summary> Specifies how to implement basic collection annotations. </summary>
    public interface IBasicCollectionAnnotation : IAnnotation
    {
        /// <summary> he currently selected elements in the list. </summary>
        IEnumerable Elements { get; set; }
    }
    
    /// <summary> Specifies that the annotation reflects some kind of collection.</summary>
    public interface ICollectionAnnotation : IAnnotation
    {
        /// <summary> The reflected elements. </summary>
        IEnumerable<AnnotationCollection> AnnotatedElements { get; set; }
        /// <summary> Creates a new element that can be put into the collection. Note that initially the element should not be added to the collection. This task is for the user. </summary>
        /// <returns>The new element. </returns>
        AnnotationCollection NewElement();
    }

    /// <summary> The annotation reflects multiple members on an object. </summary>
    public interface IMembersAnnotation : IAnnotation
    {
        /// <summary> The reflected members. </summary>
        IEnumerable<AnnotationCollection> Members { get; }
    }

    /// <summary> Like IMembersAnnotation, but a specific member can be fetched.</summary>
    public interface INamedMembersAnnotation : IAnnotation
    {
        /// <summary> Returns the annotated member. </summary>
        /// <param name="name"></param>
        /// <returns></returns>
        AnnotationCollection GetMember(IMemberData name);
    }

    /// <summary> Can be used to forward a set of members from one annotation to another.</summary>
    public interface IForwardedAnnotations : IAnnotation
    {
        /// <summary> The forwarded annotations. </summary>
        IEnumerable<AnnotationCollection> Forwarded { get; }
    }

    /// <summary> Interface for providing annotations with a way of explaining the value. </summary>
    public interface IValueDescriptionAnnotation : IAnnotation
    {
        /// <summary> Should return an</summary>
        /// <returns></returns>
        string Describe();
    }

    /// <summary>
    /// Annotates that a member is read only.
    /// </summary>
    public class ReadOnlyMemberAnnotation : IAccessAnnotation
    {
        /// <summary> Allways returns true.</summary>
        public bool IsReadOnly => true;
        /// <summary> Allways returns true.</summary>
        public bool IsVisible => true;
    }

    class MembersAnnotation : INamedMembersAnnotation,IMembersAnnotation, IOwnedAnnotation
    {
        Dictionary<IMemberData, AnnotationCollection> members = new Dictionary<IMemberData, AnnotationCollection>();
        IEnumerable<AnnotationCollection> getMembers()
        {
            
                var val2 = fac.Get<IObjectValueAnnotation>().Value;
                var val = fac.Get<IReflectionAnnotation>();
                var _members = val.ReflectionInfo.GetMembers();
                if (val2 != null)
                    _members = TypeData.GetTypeData(val2).GetMembers();
                if (members.Count == _members.Count()) return members.Values;
                if (members.Count == 0)
                {
                    members = new Dictionary<IMemberData, AnnotationCollection>(_members.Count());
                }

                var members2 = val.ReflectionInfo.GetMembers();
                foreach (var item in members2)
                {
                    GetMember(item);
                }

                return members.Values;
            
        }

        public IEnumerable<AnnotationCollection> Members => getMembers();



        AnnotationCollection fac;
        public MembersAnnotation(AnnotationCollection fac)
        {
            this.fac = fac;
        }
        
        public void Read(object source)
        {
            var val = fac.Get<IObjectValueAnnotation>()?.Value;
            if (val == null) return;
            foreach(var mem in members)
            {
                mem.Value.Read(val);
            }
        }

        public void Write(object source)
        {
            var val = fac.Get<IObjectValueAnnotation>()?.Value;
            if (val == null) return;
            foreach (var mem in members)
            {
                mem.Value.Write(val);
            }
        }

        public AnnotationCollection GetMember(IMemberData member)
        {
            if (members.TryGetValue(member, out AnnotationCollection value)) return value;
            var objectValue = fac.Get<IObjectValueAnnotation>().Value;

            var annotation = fac.AnnotateMember(member, objectValue);
            members[member] = annotation;
            if (objectValue != null)
            {
                 annotation.Read(objectValue);
            }
            
            return annotation;
        }
    }

    class EnabledIfAnnotation : IAccessAnnotation, IOwnedAnnotation
    {

        public bool IsReadOnly => isReadOnly;
        public bool IsVisible => isVisible;

        bool isReadOnly = false;
        bool isVisible = false;

        public void Read(object source)
        {
            isReadOnly = !EnabledIfAttribute
            .IsEnabled(mem.Member, source, out IMemberData prop, out IComparable val, out bool hidden);
            isVisible = !hidden;
        }

        public void Write(object source)
        {

        }

        IMemberAnnotation mem;
        public EnabledIfAnnotation(IMemberAnnotation mem)
        {
            this.mem = mem;
        }
    }

    class ValidationErrorAnnotation : IErrorAnnotation, IOwnedAnnotation
    {
        IMemberAnnotation mem;
        string error;
        public ValidationErrorAnnotation(IMemberAnnotation mem)
        {
            this.mem = mem;
        }

        public IEnumerable<string> Errors
        {
            get
            {
                doRead();
                if (string.IsNullOrWhiteSpace(error) == false)
                    return new []{error};
                return Array.Empty<string>();
            }
        }

        private IDataErrorInfo source;
        void doRead()
        {
            if (source is IDataErrorInfo err)
            {
                try
                {
                    error = err[mem.Member.Name];
                }
                catch(Exception e)
                {
                    error = e.Message;
                }

                source = null;
            }
        }
        
        public void Read(object source)
        {
            this.source = source as IDataErrorInfo;
        }

        public void Write(object source)
        {

        }
    }


    class NumberAnnotation : IStringValueAnnotation, IErrorAnnotation
    {
        public Type NullableType { get; set; }
        string currentError;
        public string Value
        {
            get
            {
                var value = annotation.Get<IObjectValueAnnotation>();
                if (value != null)
                {
                    var unit = annotation.Get<UnitAttribute>();
                    var value2 = value.Value;
                    if (NullableType != null && value2 == null)
                        return "";
                    return new NumberFormatter(CultureInfo.CurrentCulture, unit).FormatNumber(value2);
                }
                return null;
            }
            set
            {
               if(NullableType != null && value == "")
                {
                    var val = annotation.Get<IObjectValueAnnotation>();
                    val.Value = null;
                    return;
                }

                currentError = null;
                var unit = annotation.Get<UnitAttribute>();
                if (annotation.Get<IReflectionAnnotation>()?.ReflectionInfo is TypeData cst)
                {
                    object number = null;
                    try
                    {
                        number = new NumberFormatter(CultureInfo.CurrentCulture, unit).ParseNumber(value, NullableType ?? cst.Type);
                    }
                    catch(Exception e)
                    {
                        currentError = e.Message;
                    }
                    
                    if (number != null)
                    {
                        var val = annotation.Get<IObjectValueAnnotation>();
                        val.Value = number;
                    }
                    
                }
                else
                {
                    throw new InvalidOperationException("Number converter supports only C# types");
                }
            }
        }
        AnnotationCollection annotation;
        public NumberAnnotation(AnnotationCollection mem)
        {
            this.annotation = mem;
        }

        public IEnumerable<string> Errors => currentError == null ? Array.Empty<string>() : new []{currentError};
    }

    class TimeSpanAnnotation : IStringValueAnnotation
    {
        public string Value
        {
            get
            {
                
                if(annotation.Get<IObjectValueAnnotation>(from: this).Value is TimeSpan timespan)
                    return TimeSpanFormatter.Format(timespan, fmt.Verbosity);
                return "";
            }

            set
            {
                var timespan = TimeSpanParser.Parse(value);
                annotation.Get<IObjectValueAnnotation>(from: this).Value = timespan;
            }
        }
        AnnotationCollection annotation;
        TimeSpanFormatAttribute fmt;
        public TimeSpanAnnotation(AnnotationCollection annotation)
        {
            fmt = annotation?.Get<IMemberAnnotation>()?.Member.GetAttribute<TimeSpanFormatAttribute>();
            if (fmt == null) fmt = new TimeSpanFormatAttribute();
            this.annotation = annotation;
        }
    }

    class NumberSequenceAnnotation : IStringValueAnnotation
    {
        public string Value
        {
            get
            {
                var member = mem.Get<IObjectValueAnnotation>();
                var value = (IEnumerable)member.Value;
                if (value == null) return "";
                var unit = mem.Get<UnitAttribute>();

                return new NumberFormatter(System.Globalization.CultureInfo.CurrentCulture, unit).FormatRange(value);
            }
            set
            {
                var objVal = mem.Get<IObjectValueAnnotation>();
                var reflect = mem.Get<IReflectionAnnotation>();
                var unit = mem.Get<UnitAttribute>();
                if ((reflect.ReflectionInfo as ITypeData) is TypeData cst)
                {
                    var numbers = DoConvertBack(value, cst.Type, unit, CultureInfo.CurrentCulture);
                    objVal.Value = numbers;
                }
                else
                {
                    throw new InvalidOperationException("Number converter supports only C# types");
                }
            }
        }

        public object DoConvertBack(object _value, Type targetType, UnitAttribute unit, CultureInfo culture)
        {
            string value = _value as string;
            if (value == null)
                return null;

            Type elementType = targetType.GetEnumerableElementType();

            IEnumerable seq = null;
            if (elementType.IsNumeric())
            {
                seq = new NumberFormatter(culture, unit).Parse(value).CastTo(elementType);
            }
            else
            {
                var items = value.Split(new string[] { culture.NumberFormat.NumberGroupSeparator }, StringSplitOptions.RemoveEmptyEntries);
                if (elementType.IsEnum)
                {
                    seq = items.Select(item => Enum.Parse(elementType, item));
                }
                else
                {
                    seq = items.Select(item => System.Convert.ChangeType(item, elementType));
                }
            }

            Type genericBaseType = null;
            if (targetType.IsArray)
            {
                elementType = targetType.GetElementType();
            }
            else if (targetType.IsGenericType)
            {
                genericBaseType = targetType.GetGenericTypeDefinition();
            }

            if (typeof(IEnumerable<>) == genericBaseType)
            {
                var genarg = targetType.GetGenericArguments().FirstOrDefault();
                if (genarg != null && genarg.IsNumeric())
                {
                    var comb = seq as ICombinedNumberSequence;
                    if (comb != null)
                        return comb.CastTo(genarg);
                    return seq.Cast<object>().Select(v => System.Convert.ChangeType(v, genarg));
                }
            }
            else if (seq.Cast<object>().IsLongerThan(100000))
                throw new Exception("Sequence is too large. (max number of elements is 100000).");

            if (targetType.IsArray)
            {
                Array array = Array.CreateInstance(elementType, seq.Cast<object>().Count());
                int idx = 0;
                foreach (var item in seq)
                    array.SetValue(System.Convert.ChangeType(item, elementType), idx++);
                return array;
            }
            else if (targetType.DescendsTo(typeof(System.Collections.ObjectModel.ReadOnlyCollection<>)))
            {
                var lst = Activator.CreateInstance(typeof(List<>).MakeGenericType(elementType), seq);
                return Activator.CreateInstance(targetType, lst);
            }
            else
            {
                Type typeToInstanciate = targetType;
                object l2 = Activator.CreateInstance(typeToInstanciate);

                IList lst = l2 as IList;
                if (lst != null)
                {
                    foreach (object item in seq)
                        lst.Add(item);

                }
                else
                {
                    dynamic lst_dynamic = l2;
                    foreach (dynamic item in seq)
                        lst_dynamic.Add(item);
                }

                return l2;
            }
        }


        AnnotationCollection mem;
        public NumberSequenceAnnotation(AnnotationCollection mem)
        {
            this.mem = mem;
        }
    }

    class BooleanValueAnnotation : IStringValueAnnotation
    {
        AnnotationCollection annotation;
        public BooleanValueAnnotation(AnnotationCollection annotation)
        {
            this.annotation = annotation;
        }

        bool parseBool(string str){
            if(string.Compare(str, "true",true) == 0)
               return true;
            if(string.Compare(str, "false",true) == 0)
               return false;
            throw new FormatException("Unable to parse string as boolean.");
        
        }
        public string Value
        {
            get => annotation.Get<IObjectValueAnnotation>().Value?.ToString(); 
            set => annotation.Get<IObjectValueAnnotation>().Value = parseBool((string)value);
        }

    }

    class MergedValueAnnotation : IObjectValueAnnotation, IOwnedAnnotation
    {
        public IEnumerable<AnnotationCollection> Merged => merged;
        List<AnnotationCollection> merged;
        public MergedValueAnnotation(List<AnnotationCollection> merged)
        {
            this.merged = merged;
        }

        public object Value
        {
            get
            {
                var values = merged.Select(x => (x.Get<IStringValueAnnotation>()?.Value ?? x.Get<IObjectValueAnnotation>().Value)).Distinct().Take(2).ToArray();
                if (values.Length != 1) return null;

                return merged.Select(x => x.Get<IObjectValueAnnotation>().Value).FirstOrDefault();
            }
            set
            {
                foreach (var m in merged)
                {
                    m.Get<IObjectValueAnnotation>().Value = value;
                }
            }
        }

        public void Read(object source)
        {
            foreach (var annotation in merged)
            {
                annotation.Read();
            }
        }

        public void Write(object source)
        {
            foreach(var annotation in merged)
            {
                annotation.Write();
            }
        }
    }

    class ManyToOneAnnotation : IMembersAnnotation, IOwnedAnnotation
    {
        AnnotationCollection[] members;
        public AnnotationCollection[] Members
        {
            get
            {
                if (members != null) return members;
                var c = parentAnnotation.Get<ICollectionAnnotation>();
                var rdOnly = parentAnnotation.Get<ReadOnlyMemberAnnotation>() == null;
                AnnotationCollection[] annotatedElements;
                bool collectAll = rdOnly;
                if (c == null)
                {
                    var members = parentAnnotation.Get<IMembersAnnotation>();
                    var merged = parentAnnotation.Get<MergedValueAnnotation>();
                    annotatedElements = merged.Merged.ToArray();
                }
                else
                {
                    annotatedElements = c.AnnotatedElements.ToArray();
                }

                if (annotatedElements == null) return Array.Empty<AnnotationCollection>();
                var sources = annotatedElements;
                var mems = sources.Select(x => x.Get<IMembersAnnotation>()?.Members.ToArray() ?? Array.Empty<AnnotationCollection>()).ToArray();
                if (mems.Length == 0) return Array.Empty<AnnotationCollection>();
                var fst = mems[0];
                Dictionary<string, AnnotationCollection>[] dicts = mems.Select(x =>
                {
                    var dict = new Dictionary<string, AnnotationCollection>(x.Length);
                    foreach (var d in x)
                    {
                        var mem = d.Get<IMemberAnnotation>()?.Member;
                        var key = mem.GetDisplayAttribute().GetFullName() + mem.TypeDescriptor.Name;
                        if(dict.ContainsKey(key) == false)
                            dict[key] = d;
                    }
                    return dict;
                }).ToArray();
                var union = dicts.SelectMany(x => x.Keys).Distinct().ToArray();
                List<AnnotationCollection> CommonAnnotations = new List<AnnotationCollection>();
                
                foreach (var name in union)
                { 
                    List<AnnotationCollection> mergething = new List<AnnotationCollection>();
                    IMemberData mem = null;
                    foreach (var thing2 in dicts)
                    {
                        if (!thing2.ContainsKey(name))
                        {
                            if(collectAll)
                                continue;
                            else
                                goto next_thing;
                        }

                        var otherAnnotation = thing2[name];
                        
                        var othermember = otherAnnotation.Get<IMemberAnnotation>()?.Member;
                        if (mem == null) mem = othermember;
                        //if (othermember != mem) continue;

                        mergething.Add(thing2[name]);
                    }
                    if (mem == null) continue;
                    var newa = parentAnnotation.AnnotateMember(mem, sources[0].ExtraAnnotations.Append(new MergedValueAnnotation(mergething)).ToArray());

                    var manyAccess = new ManyAccessAnnotation(mergething.Select(x => x.Get<IAccessAnnotation>()).ToArray());
                    // Enabled if is not supported when multi-selecting.
                    newa.RemoveType<EnabledIfAnnotation>();
                    
                    newa.Add(manyAccess);

                    newa.Read(parentAnnotation.Get<IObjectValueAnnotation>().Value);
                    CommonAnnotations.Add(newa);

                    next_thing:;
                }
                return (members = CommonAnnotations.ToArray());
                
            }
        }
        
        IEnumerable<AnnotationCollection> IMembersAnnotation.Members => Members;

        public ManyToOneAnnotation(AnnotationCollection parentAnnotation)
        {
            this.parentAnnotation = parentAnnotation;
        }

        AnnotationCollection parentAnnotation;

        public void Read(object source)
        {
            if (members == null) return;
            foreach(var annotation in members)
            {
                annotation.Read();
            }
        }

        public void Write(object source)
        {
            if (members != null)
            {
                foreach(var mem in members)
                    mem.Write(source);
            }
        }
    }

    class ManyToOneAvailableValuesAnnotation : IAvailableValuesAnnotation
    {
        public IEnumerable AvailableValues
        {
            get
            {
                var sets = others.Select(x => x.AvailableValues.Cast<object>().ToHashSet()).ToArray();
                HashSet<object> r = sets.FirstOrDefault();
                foreach (var set in sets.Skip(1))
                {
                    r.ExceptWith(set);
                }
                return (IEnumerable)r ?? Array.Empty<object>();
            }
        }

        IAvailableValuesAnnotation[] others;

        public ManyToOneAvailableValuesAnnotation(IAvailableValuesAnnotation[] others)
        {
            this.others = others;
        }
    }

    class ManyAccessAnnotation : IAccessAnnotation
    {
        public bool IsReadOnly => others.Any(x => x.IsReadOnly);
        public bool IsVisible => others.Any(x => x.IsVisible);

        IAccessAnnotation[] others;
        public ManyAccessAnnotation(IAccessAnnotation[] others)
        {
            this.others = others;
        }
    }
    class DefaultValueAnnotation : IObjectValueAnnotation, IOwnedAnnotation, IErrorAnnotation
    {
        AnnotationCollection annotation;
        object currentValue;
        
        bool wasRead = false;
        bool wasSet = false;
        public object Value
        {
            get
            {
                if (!wasRead)
                    read(); // lazy read.
                return currentValue;
            }
            set
            {
                wasSet = true;
                wasRead = true;
                currentValue = value;
            }
        }

        public DefaultValueAnnotation(AnnotationCollection annotation)
        {
            this.annotation = annotation;
        }
        void read()
        {
            if (annotation.Source == null) return;
            var m = annotation.Get<IMemberAnnotation>();
            currentValue = m.Member.GetValue(annotation.Source);
        }
        public void Read(object source)
        {
            wasRead = false;
        }

        public void Write(object source)
        {
            if (annotation.Source == null) return;
            if (wasSet == false) return;
            var m = annotation.Get<IMemberAnnotation>();
            if (m.Member.Writable == false) return;
            error = null;
            try
            {
                if(object.Equals(currentValue, m.Member.GetValue(source)) == false)
                    m.Member.SetValue(source, currentValue);
            }
            catch (Exception _e)
            {
                error = _e.GetInnerMostExceptionMessage();
            }
        }

        string error = null;

        public IEnumerable<string> Errors => error == null ? Array.Empty<string>() : new[] {error};
    }
    class ObjectValueAnnotation : IObjectValueAnnotation, IReflectionAnnotation
    {
        public object Value { get; set; }

        public ITypeData ReflectionInfo { get; }

        public ObjectValueAnnotation(object value, ITypeData reflect)
        {
            this.Value = value;
            this.ReflectionInfo = reflect;
        }
    }
    class AvailableMemberAnnotation : IAnnotation
    {
        public AnnotationCollection AvailableMember;
        public AvailableMemberAnnotation(AnnotationCollection annotation)
        {
            this.AvailableMember = annotation;
        }
    }
    
    /// <summary> The default data annotator plugin. This normally forms the basis for annotation. </summary>
    public class DefaultDataAnnotator : IAnnotator
    {
        double IAnnotator.Priority => 1;

        //[AnnotationAggregator(typeof(IMemberAnnotation))]
        class AvailableValuesAnnotation : IAvailableValuesAnnotation
        {
            string availableValuesMember;

            public IEnumerable AvailableValues
            {
                get
                {
                    var mem = annotation.ParentAnnotation.Get<IMembersAnnotation>()?.Members;
                    var mem2 = mem.FirstOrDefault(x => x.Get<IMemberAnnotation>()?.Member.Name == availableValuesMember);

                    return mem2?.Get<IObjectValueAnnotation>().Value as IEnumerable ?? Enumerable.Empty<object>();
                }
            }

            AnnotationCollection annotation;
            public AvailableValuesAnnotation(AnnotationCollection annotation, string available)
            {
                availableValuesMember = available;
                this.annotation = annotation;
            }

            public void Annotate(AnnotationCollection anntotation)
            {
                //annotation.
            }
        }
        
        class MultipleAvailableValuesAnnotation : IAvailableValuesAnnotation, IMultiSelect
        {
            AnnotationCollection annotation;
            string availableValuesMember;
            public MultipleAvailableValuesAnnotation(AnnotationCollection annotation, string avail2PropertyName)
            {
                availableValuesMember = avail2PropertyName;
                this.annotation = annotation;
            }

            public IEnumerable AvailableValues
            {
                get
                {
                    var mem = annotation.ParentAnnotation.Get<IMembersAnnotation>()?.Members;
                    var mem2 = mem.FirstOrDefault(x =>
                        x.Get<IMemberAnnotation>()?.Member.Name == availableValuesMember);

                    return mem2?.Get<IObjectValueAnnotation>().Value as IEnumerable ?? Enumerable.Empty<object>();
                }
            }

            public IEnumerable Selected
            {
                get => annotation.Get<IBasicCollectionAnnotation>().Elements;
                set
                {
                    var asCollection = annotation.Get<IBasicCollectionAnnotation>();
                    asCollection.Elements = value;
                }
                
            }
        }
        
        
        class InputStepAnnotation : IAvailableValuesAnnotation, IObjectValueAnnotation
        {
            struct InputThing
            {
                public ITestStep Step { get; set; }
                public IMemberData Member { get; set; }
                public override string ToString()
                {
                    if(Step == null) return "None";
                    return $"{Member.GetDisplayAttribute().Name} from {Step.GetFormattedName()}";
                }

                public static InputThing FromInput(IInput inp)
                {
                    return new InputThing { Step = inp.Step, Member = inp.Property };
                }

                public override bool Equals(object obj)
                {
                    if(obj is InputThing other)
                    {
                        return other.Step == Step && other.Member == Member;
                    }
                    return false;
                }

                public override int GetHashCode()
                {
                    return (Step?.GetHashCode() ?? 1) ^ (Member?.GetHashCode() ?? 2);
                }

            }
            public IEnumerable AvailableValues
            {
                get
                {
                    var inp = getInput();
                    if (inp == null)
                        return Enumerable.Empty<object>();
                    AnnotationCollection parent = annotation;
                    while (parent.ParentAnnotation != null)
                        parent = parent.ParentAnnotation;

                    object context = parent.Get<IObjectValueAnnotation>().Value;
                    ITestStepParent step = context as ITestStep;
                    if(context is IEnumerable enumerable_context)
                    {
                        step = enumerable_context.OfType<ITestStep>().FirstOrDefault();
                    }
                    if (step == null) return Enumerable.Empty<object>();

                    HashSet<ITestStepParent> parents = new HashSet<ITestStepParent>();
                    while (step.Parent != null)
                    {
                        parents.Add(step);
                        step = step.Parent;
                    }
                    
                    var steps = Utils.FlattenHeirarchy(step.ChildTestSteps, x => x.ChildTestSteps);
                    
                    List<InputThing> accepted = new List<InputThing>();
                    accepted.Add(new InputThing() { });
                    if(inp is IInputTypeRestriction res)
                    {
                        foreach(var s in steps)
                        {
                            if (parents.Contains(s)) continue;
                            var t = TypeData.GetTypeData(s);
                            foreach(var mem in t.GetMembers())
                            {
                                if (mem.HasAttribute<OutputAttribute>())
                                {
                                    if (res.SupportsType(mem.TypeDescriptor))
                                    {
                                        accepted.Add(new InputThing { Step = s, Member = mem });
                                    }
                                }
                            }
                        }
                    }

                    return accepted;
                }
            }

            IInput getInput() => annotation.GetAll<IObjectValueAnnotation>().FirstOrDefault(x => x != this && x.Value is IInput)?.Value as IInput;

            public object Value
            {
                get
                {
                    var current = getInput();
                    if (current == null) return null;
                    return InputThing.FromInput(current);
                }

                set {
                    var inp = getInput();
                    inp.Step = ((InputThing)value).Step;
                    inp.Property = ((InputThing)value).Member;
                }
            }

            AnnotationCollection annotation;
            public InputStepAnnotation(AnnotationCollection annotation)
            {
                this.annotation = annotation;
            }
        }

        class EnumValuesAnnotation : IAvailableValuesAnnotation
        {
            public IEnumerable AvailableValues => Enum.GetValues(enumType);

            Type enumType;
            AnnotationCollection a;
            public EnumValuesAnnotation(Type enumType, AnnotationCollection a)
            {
                this.enumType = enumType;
                this.a = a;
            }
        }

        class EnumStringAnnotation : IStringValueAnnotation, IAccessAnnotation
        {

            string enumToString(Enum value)
            {
                if (value == null) return null;
                var mem = enumType.GetMember(value.ToString()).FirstOrDefault();
                
                if (mem == null)
                {
                    if (enumType.HasAttribute<FlagsAttribute>())
                    {
                        var flags = Enum.GetValues(enumType);
                        StringBuilder sb = new StringBuilder();

                        bool first = true;
                        foreach (Enum flag in flags)
                        {
                            if (value.HasFlag(flag))
                            {
                                if (!first)
                                    sb.Append(" | ");
                                else
                                    first = false;
                                sb.Append(enumToString(flag));
                            }
                        }
                        return sb.ToString();
                    }
                    return value.ToString(); 
                }
                return mem.GetDisplayAttribute().Name;
            }

            Enum evalue
            {
                get => a.Get<IObjectValueAnnotation>()?.Value as Enum;
                set => a.Get<IObjectValueAnnotation>().Value = value;
            }

            public string Value
            {
                get => enumToString(evalue);
                set {
                    var values = Enum.GetValues(enumType).Cast<Enum>();

                    var newvalue = values.FirstOrDefault(x => enumToString(x) == value);
                    if(newvalue == null)
                    {
                        newvalue = values.FirstOrDefault(x => enumToString(x).ToLower() == value.ToLower());
                    }
                    if (newvalue != null)
                        evalue = newvalue;
                    else
                        throw new FormatException($"Unable to parse {value} as an {enumType}");
                }
            }

            public bool IsReadOnly => false;

            public bool IsVisible
            {
                get
                {
                    if (evalue != null)
                    {
                        var mem = enumType.GetMember(evalue.ToString()).FirstOrDefault();
                        if(mem != null)
                        {
                            return mem.IsBrowsable();
                        }
                    }
                    return true;
                }
            }

            AnnotationCollection a;
            Type enumType;
            public EnumStringAnnotation(Type enumType, AnnotationCollection annotation)
            {
                this.a = annotation;
                this.enumType = enumType;
            }
        }

        class MultiSelectable
        {
            public string FriendlyName { get; set; }
            public object Value { get; set; }

            public override string ToString()
            {
                return FriendlyName;
            }
            public override bool Equals(object obj)
            {
                if (obj is MultiSelectable ms)
                {
                    return object.Equals(ms.Value, Value);
                }
                return base.Equals(obj);
            }
            public override int GetHashCode()
            {
                return Value.GetHashCode() ^ typeof(MultiSelectable).GetHashCode();
            }
        }

        class FlagEnumAnnotation : IMultiSelect
        {
            public IEnumerable Selected
            {
                get
                {
                    List<Enum> items = new List<Enum>();
                    if (this.val.Value is Enum value)
                    {
                        foreach (var enumValue in Enum.GetValues(enumType))
                        {
                            var ev = (Enum)enumValue;
                            if (value.HasFlag(ev))
                                items.Add(ev);
                        }
                    }
                    return items;
                }
                set
                {
                    int sum = 0;
                    var items = value.Cast<Enum>();

                    foreach (var item in items)
                    {
                        sum += Convert.ToInt32(item);
                    }
                    val.Value = Enum.ToObject(enumType, sum);
                }
            }

            IObjectValueAnnotation val;
            Type enumType;

            public FlagEnumAnnotation(IObjectValueAnnotation val, Type enumType)
            {
                this.val = val;
                this.enumType = enumType;
            }
        }

        class StringValueAnnotation : IStringValueAnnotation
        {
            public string Value
            {
                get => (string)annotation.Get<IObjectValueAnnotation>().Value;
                set => annotation.Get<IObjectValueAnnotation>().Value = value;
            }

            AnnotationCollection annotation;
            public StringValueAnnotation(AnnotationCollection dataAnnotation)
            {
                annotation = dataAnnotation;
            }
        }

        class MacroStringValueAnnotation : IStringValueAnnotation, IValueDescriptionAnnotation, IStringExampleValueAnnotation
        {
            public string Value
            {
                get => ((MacroString)annotation.Get<IObjectValueAnnotation>().Value)?.Text;
                set
                {
                    var mcs = annotation.Get<IObjectValueAnnotation>().Value as MacroString;
                    if (mcs == null)
                    {
                        mcs = new MacroString();
                        annotation.Get<IObjectValueAnnotation>().Value = mcs;
                    }
                    mcs.Text = value;
                }
            }

            AnnotationCollection annotation;
            public MacroStringValueAnnotation(AnnotationCollection dataAnnotation)
            {
                annotation = dataAnnotation;
            }

            public string Describe()
            {
                var mcs = annotation.Get<IObjectValueAnnotation>().Value as MacroString;
                return mcs?.Expand();
            }

            public string Example => Describe();
        }

        class ColumnAccessAnnotation : IAccessAnnotation
        {
            public bool IsReadOnly => true;

            public bool IsVisible => true;
        }

        class StepNameStringValue : IStringReadOnlyValueAnnotation
        {
            AnnotationCollection annotation;
            public StepNameStringValue(AnnotationCollection annotation)
            {
                this.annotation = annotation;
            }
            public string Value
            {
                get => ((ITestStep)annotation.ParentAnnotation.Get<IObjectValueAnnotation>().Value).GetFormattedName();
            }
        }

        class MethodAnnotation : IMethodAnnotation, IOwnedAnnotation
        {
            public void Invoke()
            {
                if (source == null)
                    throw new InvalidOperationException("Unable to invoke method");
                var action_proto = member.GetValue(source);
                var action = action_proto as Action;
                if (action != null)
                    action();
            }

            public MethodAnnotation(IMemberData member)
            {
                this.member = member;
            }

            IMemberData member;

            object source;

            public void Read(object source)
            {
                this.source = source;
            }

            public void Write(object source)
            {

            }
        }

        class BasicCollectionAnnotation : IBasicCollectionAnnotation, IOwnedAnnotation, IStringReadOnlyValueAnnotation
        {
            public IEnumerable Elements { get; set; }
            IEnumerable origin;
            public void Read(object source)
            {
                Elements = annotations.Get<IObjectValueAnnotation>().Value as IEnumerable;
                origin = Elements;
            }

            bool isWriting;
            public void Write(object source)
            {
                if (isWriting) return;
                if (object.ReferenceEquals(origin, Elements)) return;
                var fac = annotations;
                bool rdonly = fac.Get<ReadOnlyMemberAnnotation>() != null;
                var objValue = fac.Get<IObjectValueAnnotation>();
                var lst = objValue.Value;
                if (lst is IList lst2)
                {
                    if (lst2.IsReadOnly)
                        rdonly = true;
                    if (!rdonly)
                        lst2.Clear();
                    int index = 0;
                    foreach (var val in Elements)
                    {
                        if (!rdonly)
                        {
                            if (lst2.IsFixedSize)
                            {
                                lst2[index] = val;
                                index++;
                            }
                            else
                            {
                                lst2.Add(val);
                            }
                        }
                    }
                }
                isWriting = true;
                try
                {
                    fac.Write(source);
                }
                finally
                {
                    isWriting = false;
                }
            }

            public string Value => Elements?.Cast<object>().Count().ToString() ?? "0" ;

            readonly AnnotationCollection annotations;

            public BasicCollectionAnnotation(AnnotationCollection annotations)
            {
                this.annotations = annotations;
            }
        }

        class GenericSequenceAnnotation : ICollectionAnnotation, IOwnedAnnotation, IStringReadOnlyValueAnnotation
        {
            public IEnumerable Elements => fac.Get<IObjectValueAnnotation>().Value as IEnumerable;

            IEnumerable<AnnotationCollection> annotatedElements = null;

            public IEnumerable<AnnotationCollection> AnnotatedElements
            {
                get
                {
                    if (annotatedElements == null && Elements != null)
                    {
                        List<AnnotationCollection> annotations = new List<AnnotationCollection>();
                        foreach (var elem in Elements)
                        {
                            var elem2 = TypeData.GetTypeData(elem);
                            annotations.Add(fac.AnnotateSub(elem2, elem));
                        }

                        annotatedElements = annotations;
                    }

                    return annotatedElements ?? Array.Empty<AnnotationCollection>();

                }
                set
                {
                    annotatedElements = value;
                }
            }

            public string Value => string.Format("Count: {0}", Elements.Cast<object>().Count());

            AnnotationCollection fac;
            public GenericSequenceAnnotation(AnnotationCollection fac)
            {
                this.fac = fac;
            }

            public void Read(object source)
            {
                annotatedElements = null;
            }

            bool isWriting = false;
            public void Write(object source)
            {
                if (isWriting) return;
                if (annotatedElements == null) return;
                bool rdonly = fac.Get<ReadOnlyMemberAnnotation>() != null;
                var objValue = fac.Get<IObjectValueAnnotation>();
                var lst = objValue.Value;
                if (lst is IList lst2)
                {
                    if (lst2.IsReadOnly)
                        rdonly = true;
                    if (!rdonly)
                        lst2.Clear();
                    int index = 0;
                    foreach (var elem in annotatedElements)
                    {
                        var val = elem.Get<IObjectValueAnnotation>().Value;

                        elem.Write(val);
                        if (!rdonly)
                        {
                            if (lst2.IsFixedSize)
                            {
                                lst2[index] = val;
                                index++;
                            }
                            else
                            {
                                lst2.Add(val);
                            }
                        }
                    }
                }
                isWriting = true;
                try
                {
                    fac.Write(source);
                }
                finally
                {
                    isWriting = false;
                }
            }


            public AnnotationCollection NewElement()
            {
                var reflect = fac.Get<IReflectionAnnotation>();

                if (reflect.ReflectionInfo is TypeData cstype)
                {
                    var elemType = cstype.Type.GetEnumerableElementType();

                    var elem2 = TypeData.FromType(elemType);
                    if (elem2.CanCreateInstance == false)
                    {
                        return fac.AnnotateSub(elem2, null);
                    }
                    else
                    {
                        object instance = null;
                        try
                        {
                            instance = elem2.CreateInstance(Array.Empty<object>());
                        }
                        catch
                        {

                        }
                        return fac.AnnotateSub(elem2, instance);
                    }
                }
                throw new InvalidOperationException();
            }
        }

        class ResourceAnnotation : IAvailableValuesAnnotation, IStringValueAnnotation
        {
            public IEnumerable AvailableValues => ComponentSettingsList.GetContainer(basetype).Cast<object>().Where(x => x.GetType().DescendsTo(basetype));

            public string Value
            {
                get => (a.Get<IObjectValueAnnotation>()?.Value as IResource)?.ToString();
                set => throw new NotSupportedException("Resource annotation cannot convert from a string");
            }

            Type basetype;
            AnnotationCollection a;
            public ResourceAnnotation(AnnotationCollection a, Type lowerstType)
            {
                this.basetype = lowerstType;
                this.a = a;
            }
        }

        class DefaultAccessAnnotation : IAccessAnnotation
        {
            public bool IsReadOnly => rdonly;

            public bool IsVisible => browsable;
            bool rdonly;
            bool browsable;

            public DefaultAccessAnnotation(bool rdonly, bool browsable)
            {
                this.rdonly = rdonly;
                this.browsable = browsable;
            }
        }

        class MemberToStringAnnotation : IStringValueAnnotation
        {
            public string Value
            {
                get
                {
                    var mem = (annotation.Get<IObjectValueAnnotation>()?.Value as IMemberData);
                    return mem?.GetDisplayAttribute().GetFullName();
                }
                set => throw new NotImplementedException();
            }

            AnnotationCollection annotation;
            public MemberToStringAnnotation(AnnotationCollection da)
            {
                annotation = da;
            }
        }

        class MultiResourceSelector : IMultiSelect
        {
            public IEnumerable Selected
            {
                get => annotation.Get<IObjectValueAnnotation>().Value as IEnumerable;
                set
                {
                    var seq = annotation.Get<ICollectionAnnotation>();
                    var anot = seq.AnnotatedElements.ToArray();
                    List<AnnotationCollection> elements = new List<AnnotationCollection>();
                    var values = value.Cast<object>().ToArray();
                    for (int i = 0; i < values.Length; i++)
                    {
                        if (anot.Length < i)
                        {
                            var val = anot[i].Get<IObjectValueAnnotation>();
                            val.Value = values[i];
                            elements.Add(anot[i]);
                        }
                        else
                        {
                            var anot2 = seq.NewElement();
                            anot2.Get<IObjectValueAnnotation>().Value = values[i];
                            elements.Add(anot2);
                        }
                    }
                    seq.AnnotatedElements = elements;
                }
            }

            AnnotationCollection annotation;
            Type baseType;
            public MultiResourceSelector(AnnotationCollection annotation, Type baseType)
            {
                this.baseType = baseType;
                this.annotation = annotation;
            }

            public override string ToString()
            {
                return $"{Selected.Cast<object>().Count()} objects selected";
            }
        }

        class EnabledAnnotation : IMembersAnnotation, IOwnedAnnotation
        {
            class EnabledAccessAnnotation : IAccessAnnotation
            {
                AnnotationCollection parentAnnotation;
                public EnabledAccessAnnotation(AnnotationCollection parentAnnotation)
                {
                    this.parentAnnotation = parentAnnotation;
                }
                public bool IsReadOnly => (parentAnnotation.Get<IObjectValueAnnotation>().Value as IEnabled)?.IsEnabled == false;

                public bool IsVisible => true;
            }
            
            IEnumerable<AnnotationCollection> members;
            public IEnumerable<AnnotationCollection> Members
            {
                get
                {
                    if (this.members != null) return this.members;
                    var members = annotation.GetAll<IMembersAnnotation>().FirstOrDefault(x => x != this)?.Members;

                    var enabledMember = members.FirstOrDefault(x => x.Get<IMemberAnnotation>().Member.Name == nameof(Enabled<int>.IsEnabled));

                    var valueMember = members.FirstOrDefault(x => x != enabledMember);

                    var unit = annotation.Get<UnitAttribute>();
                    var avail = annotation.Get<IAvailableValuesAnnotation>();
                    List<IAnnotation> extra = new List<IAnnotation>();
                    if (unit != null) { extra.Add(unit); }
                    if (avail != null) { extra.Add(avail); }
                    if (annotation.Get<DirectoryPathAttribute>() is DirectoryPathAttribute d)
                        extra.Add(d);
                    if (annotation.Get<FilePathAttribute>() is FilePathAttribute f)
                        extra.Add(f);
                    if (annotation.Get<ISuggestedValuesAnnotation>() is ISuggestedValuesAnnotation s)
                        extra.Add(s);

                    extra.Add(new EnabledAccessAnnotation(annotation));
                    var src = annotation.Get<IObjectValueAnnotation>().Value;
                    var newValueMember = annotation.AnnotateMember(valueMember.Get<IMemberAnnotation>().Member, src, extra.ToArray());
                    
                    if(src != null)
                        newValueMember.Read(src);
                    this.members = new[] { enabledMember, newValueMember };
                    return this.members;
                }
            }

            AnnotationCollection annotation;
            public EnabledAnnotation(AnnotationCollection annotation)
            {
                this.annotation = annotation;
            }

            public void Read(object source)
            {
                if (Members != null)
                {
                    var val = annotation.Get<IObjectValueAnnotation>().Value;
                    if (val == null) return;
                    foreach (var member in Members)
                        member.Read(val);
                }
            }

            public void Write(object source)
            {
                if (Members != null)
                {
                    var val = annotation.Get<IObjectValueAnnotation>().Value;
                    foreach(var member in Members)
                        member.Write(val);
                    {
                        // since the Enabled annotation overrides the other IMembersAnnotation
                        // we need to make sure to update that too.
                        var otherMembers = annotation.Get<IMembersAnnotation>(from: this);
                        foreach (var member in otherMembers.Members)
                            member.Read();
                    }
                }
            }
        }

        class DeviceAddressAnnotation : ISuggestedValuesAnnotation
        {
            public IEnumerable SuggestedValues => getDeviceAddresses();

            public IEnumerable<string> getDeviceAddresses()
            {
                var mem = annotation.Get<IMemberAnnotation>();
                var device_attr = mem.Member.GetAttribute<DeviceAddressAttribute>();
                var plugins = PluginManager.GetPlugins<IDeviceDiscovery>();
                List<string> result = new List<string>();
                foreach(var plugin in plugins)
                {
                    try
                    {
                        var device_discoverer = (IDeviceDiscovery) Activator.CreateInstance(plugin);
                        if (device_discoverer.CanDetect(device_attr))
                        {
                            result.AddRange(device_discoverer.DetectDeviceAddresses(device_attr));
                        }
                    }
                    catch
                    {

                    }
                }
                return result.Distinct().ToArray();
            }

            AnnotationCollection annotation;

            public DeviceAddressAnnotation(AnnotationCollection annotation)
            {
                this.annotation = annotation;
            }
        }

        class SuggestedValueAnnotation : ISuggestedValuesAnnotation
        {
            string suggestedValuesMember;
            public IEnumerable SuggestedValues => getSuggestedValues();

            public IEnumerable getSuggestedValues()
            {
                var mem = annotation.ParentAnnotation.Get<IMembersAnnotation>()?.Members;
                var mem2 = mem.FirstOrDefault(x => x.Get<IMemberAnnotation>()?.Member.Name == suggestedValuesMember);

                return mem2?.Get<IObjectValueAnnotation>().Value as IEnumerable ?? Enumerable.Empty<object>();
            }

            AnnotationCollection annotation;

            public SuggestedValueAnnotation(AnnotationCollection annotation, string suggestedValuesMember)
            {
                this.annotation = annotation;
                this.suggestedValuesMember = suggestedValuesMember;
            }
        }

        class PortAnnotation : IAvailableValuesAnnotation, IStringReadOnlyValueAnnotation
        {
            public IEnumerable AvailableValues
            {
                get
                {
                    IEnumerable<Port> getPorts(IResource res) => res.GetConstProperties<Port>();
                    
                    var dutPorts = DutSettings.Current.SelectMany(getPorts);
                    var instrumentPorts = InstrumentSettings.Current.SelectMany(getPorts);
                    var availablePorts = dutPorts.Concat(instrumentPorts);
                    return availablePorts;
                }
            }

            public string Value
            {
                get
                {
                    var port = annotation.Get<IObjectValueAnnotation>().Value as Port;
                    if (port == null) return "";
                    return port.ToString();
                }
            }

            AnnotationCollection annotation;
            public PortAnnotation(AnnotationCollection annotation)
            {
                this.annotation = annotation;
            }
        }

        class ViaPointAnnotation : IAvailableValuesAnnotation, IMultiSelect, IStringReadOnlyValueAnnotation
        {
            AnnotationCollection annotation;
            public ViaPointAnnotation(AnnotationCollection annotation)
            {
                this.annotation = annotation;
            }

            public IEnumerable AvailableValues
            {
                get
                {
                    List<ViaPoint> all = InstrumentSettings.Current.SelectMany(instr => instr.GetConstProperties<ViaPoint>()).ToList();
                    return all;
                }
            }

            public IEnumerable Selected
            {
                get
                {
                    return (IEnumerable)annotation.Get<IObjectValueAnnotation>(from: this).Value;
                }
                set
                {
                    var lst = (IList)annotation.Get<IObjectValueAnnotation>(from: this).Value;
                    lst.Clear();
                    foreach (var val in value)
                        lst.Add(val);
                }
            }

            public string Value => string.Format("Via {0} Points", Selected?.Cast<object>().Count() ?? 0);
        }

        class ToStringAnnotation : IStringReadOnlyValueAnnotation
        {
            public string Value => annotations.Get<IObjectValueAnnotation>().Value?.ToString();

            AnnotationCollection annotations;
            public ToStringAnnotation(AnnotationCollection annotations)
            {
                this.annotations = annotations;
            }
        }

        class TestStepSelectAnnotation : IAvailableValuesAnnotation, IStringValueAnnotation
        {
            public IEnumerable AvailableValues
            {
                get
                {
                    var sibling = annotation.Get<IMemberAnnotation>()?.Member.GetAttribute<StepSelectorAttribute>();
                    if (sibling == null) sibling = new StepSelectorAttribute(StepSelectorAttribute.FilterTypes.All);
                    var step = annotation.ParentAnnotation.Get<IObjectValueAnnotation>().Value as ITestStep;
                    return getSteps(step, sibling.Filter);
                }
            }

            public string Value {
                get {
                    var step = annotation.Get<IObjectValueAnnotation>().Value;
                    if (step is ITestStep _step) return _step.GetFormattedName();
                    return (step ?? "").ToString();
                }
                set => throw new NotSupportedException();
            }

            IEnumerable<ITestStep> getSteps(ITestStep step, StepSelectorAttribute.FilterTypes filter)
            {
                switch (filter)
                {
                    case StepSelectorAttribute.FilterTypes.All:
                        return Utils.FlattenHeirarchy(step.GetParent<TestPlan>().ChildTestSteps, x => x.ChildTestSteps);
                    case StepSelectorAttribute.FilterTypes.AllExcludingSelf:
                        return getSteps(step, StepSelectorAttribute.FilterTypes.All).Where(x => x.Id != step.Id);
                    case StepSelectorAttribute.FilterTypes.Children:
                        return step.ChildTestSteps;
                    case StepSelectorAttribute.FilterTypes.Sibling:
                        return step.Parent.ChildTestSteps.Where(x => x.Id != step.Id);
                    default:
                        throw new InvalidOperationException("Invalid filter type: " + filter);
                }
            }

            AnnotationCollection annotation;
            public TestStepSelectAnnotation(AnnotationCollection annotation)
            {
                this.annotation = annotation;
            }
        }

        class PluginTypeSelectAnnotation : IAvailableValuesAnnotation
        {
            IEnumerable<object> selection;
            public IEnumerable AvailableValues {
                get
                {
                    var currentValue = annotation.Get<IObjectValueAnnotation>()?.Value ?? null;
                    if (selection != null) return selection;
                    var member = annotation.Get<IMemberAnnotation>()?.Member;
                    var attrib = member.GetAttribute<PluginTypeSelectorAttribute>();
                    if (attrib == null)
                    {
                        selection = Enumerable.Empty<object>();
                        return selection;
                    }
                    if(member.TypeDescriptor is TypeData cst)
                    {
                        var currentType = TypeData.GetTypeData(currentValue);
                        List<object> selection = new List<object>();
                        foreach(var type in PluginManager.GetPlugins(cst.Type))
                        {
                            try
                            {
                                var cstt = TypeData.FromType(type);
                                if (cstt == currentType)
                                {
                                    selection.Add(currentValue);
                                }
                                else
                                {
                                    var obj = Activator.CreateInstance(type);
                                    selection.Add(obj);
                                }
                            }
                            catch
                            {

                            }
                        }
                        this.selection = selection;
                    }
                    return selection ?? Enumerable.Empty<object>();
                }
            }
            
            AnnotationCollection annotation;
            public PluginTypeSelectAnnotation(AnnotationCollection annotation) => this.annotation = annotation;
            
        }

        class MetaDataPromptAnnotation : IForwardedAnnotations
        {
            AnnotationCollection annotation;
            public MetaDataPromptAnnotation(AnnotationCollection annotation)
            {
                this.annotation = annotation;
            }

            public IEnumerable<AnnotationCollection> Forwarded
            {
                get
                {
                    List<AnnotationCollection> metadataAnnotations = new List<AnnotationCollection>();
                    MetadataPromptObject obj = (MetadataPromptObject) annotation.Get<IObjectValueAnnotation>().Value;
                    var named = annotation.Get<INamedMembersAnnotation>();
                    if (named == null) return Enumerable.Empty<AnnotationCollection>();
                    var member = named.GetMember(TypeData.GetTypeData(obj).GetMember(nameof(MetadataPromptObject.Resources)));
                    var col = member.Get<ICollectionAnnotation>();
                    foreach (var annotatedResource in col.AnnotatedElements) {
                        object resource = annotatedResource.Get<IObjectValueAnnotation>().Value;
                        var named2 = annotatedResource.Get<INamedMembersAnnotation>();
                        var type = TypeData.GetTypeData(resource);
                        var rname = annotatedResource.Get<IStringReadOnlyValueAnnotation>()?.Value ?? resource.ToString();
                        foreach(var member2 in type.GetMembers())
                        {
                            if(member2.GetAttribute<MetaDataAttribute>() is MetaDataAttribute attr && attr.PromptUser)
                            {
                                var namedmember = named2.GetMember(member2);
                                if (namedmember == null) continue;
                                var disp = namedmember.Get<DisplayAttribute>();
                                var disp2 = new DisplayAttribute(disp.Name, disp.Description, Groups: new[] { rname }.Append(disp.Group).ToArray());
                                namedmember.Add(disp2);
                                metadataAnnotations.Add(namedmember);
                            }
                        }
                    }
                    return metadataAnnotations;
                }
            }
        }
        void IAnnotator.Annotate(AnnotationCollection annotation)
        {
            var reflect = annotation.Get<IReflectionAnnotation>();
            if (reflect != null)
                annotation.Add(reflect.ReflectionInfo.GetDisplayAttribute());
            if (reflect != null)
            {

                var help = reflect.ReflectionInfo.GetHelpLink();
                if (help != null)
                    annotation.Add(help);
                if (reflect.ReflectionInfo is TypeData ct)
                {
                    if (ct.Type.DescendsTo(typeof(IMemberData)))
                    {
                        annotation.Add(new MemberToStringAnnotation(annotation));
                    }
                    if (reflect.ReflectionInfo.DescendsTo(typeof(Port)))
                    {
                        annotation.Add(new PortAnnotation(annotation));
                    }
                    if (reflect.ReflectionInfo.DescendsTo(typeof(ViaPoint)))
                    {
                        annotation.Add(new ToStringAnnotation(annotation));
                    }
                }
            }

            var mem = annotation.Get<IMemberAnnotation>();

            if (mem != null)
            { 
                if (annotation.Get<IObjectValueAnnotation>() == null)
                    annotation.Add(new DefaultValueAnnotation(annotation));

                annotation.Add(mem.Member.GetDisplayAttribute());
                
                if(mem.Member.GetAttribute<SuggestedValuesAttribute>() is SuggestedValuesAttribute suggested)
                    annotation.Add(new SuggestedValueAnnotation(annotation, suggested.PropertyName));

                if (mem.Member.GetAttribute<DeviceAddressAttribute>() is DeviceAddressAttribute dev_addr)
                    annotation.Add(new DeviceAddressAnnotation(annotation));

                if (mem.Member.GetAttribute<PluginTypeSelectorAttribute>() is PluginTypeSelectorAttribute typeSelector)
                    annotation.Add(new PluginTypeSelectAnnotation(annotation));

                var browsable = mem.Member.GetAttribute<BrowsableAttribute>();
                annotation.Add(new DefaultAccessAnnotation(mem.Member.Writable == false, browsable?.Browsable ?? true));

                if (mem.Member.TypeDescriptor.DescendsTo(typeof(Action<object>)) || mem.Member.TypeDescriptor.DescendsTo(typeof(Action)))
                   annotation.Add(new MethodAnnotation(mem.Member));
                
                
                if (mem.ReflectionInfo.DescendsTo(typeof(TimeSpan)))
                    annotation.Add(new TimeSpanAnnotation(annotation));

                if (mem.Member.GetAttribute<UnitAttribute>() is UnitAttribute unit)
                    annotation.Add(unit);
                if (mem.Member.GetAttribute<HelpLinkAttribute>() is HelpLinkAttribute help)
                    annotation.Add(help);
                if (mem.Member.GetAttribute<ColumnDisplayNameAttribute>() is ColumnDisplayNameAttribute col)
                    annotation.Add(col);
                if(mem.Member.GetAttribute<FilePathAttribute>() is FilePathAttribute fp)
                    annotation.Add(fp);
                if (mem.Member.GetAttribute<DirectoryPathAttribute>() is DirectoryPathAttribute dp)
                    annotation.Add(dp);
            }

            var availMem = annotation.Get<AvailableMemberAnnotation>();
            if (availMem != null)
            {
                var da = availMem.AvailableMember.Get<UnitAttribute>();
                if (da != null)
                    annotation.Add(da);
            }

            if (mem != null)
            {
                annotation.Add(new ValidationErrorAnnotation(mem));

                if (mem.Member.HasAttribute<EnabledIfAttribute>())
                {
                    annotation.Add(new EnabledIfAnnotation(mem));
                }
                if (mem.Member.Writable == false)
                {
                    annotation.Add(new ReadOnlyMemberAnnotation());
                }
            }

            if (reflect?.ReflectionInfo is TypeData csharpType)
            {
                var type = csharpType.Load();
                bool isNullable = type.IsPrimitive == false && type.IsGenericType && type.IsValueType && type.DescendsTo(typeof(Nullable<>));
                if (isNullable)
                {
                    Type type2 = type.GetGenericArguments().FirstOrDefault();
                    if (type2.IsNumeric())
                    {
                        annotation.Add(new NumberAnnotation(annotation) { NullableType = type2 });
                    }
                }
                if (type.IsNumeric())
                {
                    annotation.Add(new NumberAnnotation(annotation));
                }
                if(type == typeof(bool)){
                    annotation.Add(new BooleanValueAnnotation(annotation));
                }
                if (type == typeof(string))
                    annotation.Add(new StringValueAnnotation(annotation));
                if (type == typeof(MacroString))
                {
                    annotation.Add(new MacroStringValueAnnotation(annotation));
                }
                if(type == typeof(MetadataPromptObject))
                {
                    annotation.Add(new MetaDataPromptAnnotation(annotation));
                }

                if (type.IsPrimitive == false)
                {
<<<<<<< HEAD
                    annotation.Add(new BasicCollectionAnnotation(annotation));
                    var innerType = type.GetEnumerableElementType();
                    if (innerType.IsNumeric())
=======
                    if (type != typeof(String) && csharpType.ElementType != null)
>>>>>>> 0a46aca9
                    {
                        var innerType = csharpType.ElementType;
                        if (innerType.IsNumeric)
                        {
                            annotation.Add(new NumberSequenceAnnotation(annotation));
                        }
                        else
                        {
                            annotation.Add(new GenericSequenceAnnotation(annotation));
                            if (innerType.DescendsTo(typeof(IResource)))
                            {
                                annotation.Add(new ResourceAnnotation(annotation, innerType.Type));
                                annotation.Add(new MultiResourceSelector(annotation, innerType.Type));
                            }
                            else if (innerType.DescendsTo(typeof(ViaPoint)))
                                annotation.Add(new ViaPointAnnotation(annotation));
                        }
                    }

                    if (type.IsEnum)
                    {
                        annotation.Add(new EnumValuesAnnotation(type, annotation));
                        annotation.Add(new EnumStringAnnotation(type, annotation));

                        if (csharpType.HasFlags())
                        {
                            annotation.Add(new FlagEnumAnnotation(annotation.Get<IObjectValueAnnotation>(), type));
                        }
                    }

                    if (type.IsValueType == false && type.DescendsTo(typeof(IResource)))
                        annotation.Add(new ResourceAnnotation(annotation, type));
                    else if (type.IsValueType == false && type.DescendsTo(typeof(ITestStep)))
                        annotation.Add(new TestStepSelectAnnotation(annotation));
                }
            }
            
            if(mem != null)
            {
                if (mem.Member.GetAttribute<AvailableValuesAttribute>() is AvailableValuesAttribute avail)
                    annotation.Add(new AvailableValuesAnnotation(annotation, avail.PropertyName));
                if (mem.Member.GetAttribute<MultipleAvailableValuesAttribute>() is MultipleAvailableValuesAttribute
                    avail2)
                {
                    annotation.Add(new MultipleAvailableValuesAnnotation(annotation, avail2.PropertyName));
                }
            }

            if (mem?.Member is MemberData mem2 && mem2.DeclaringType.DescendsTo(typeof(ITestStep)))
            {
                /*
                var plan = step.GetParent<TestPlan>();

                var externalParameter = plan?.ExternalParameters.Find(step, mem2.Member);
                if (externalParameter != null)
                {
                    resolver.Annotate(new ExternalParameterAnnotation() { ExternalName = externalParameter.Name });
                }*/

                if (mem2.Name == nameof(ITestStep.Name))
                {
                    annotation.Add(new StepNameStringValue(annotation));
                }
                if (mem.Member.TypeDescriptor.DescendsTo(typeof(IInput)))
                {
                    annotation.Add(new InputStepAnnotation(annotation));
                }
            }

            if (reflect.ReflectionInfo is ITypeData tp)
            {
                bool csharpPrimitive = tp is TypeData cst && (cst.Type.IsPrimitive || cst.Type == typeof(string));
                if (tp.GetMembers().Any() && !csharpPrimitive)
                {
                    annotation.Add(new MembersAnnotation(annotation));
                    if (tp.DescendsTo(typeof(IEnabled)))
                    {
                        annotation.Add(new EnabledAnnotation(annotation));
                    }
                }
            }

            {
                var attr = annotation.Get<ColumnDisplayNameAttribute>();
                if (attr != null && attr.IsReadOnly)
                {
                    annotation.Add(new ColumnAccessAnnotation());
                }
            }
        }
    }



    /// <summary> Proxy annotation for wrapping simpler annotation types. For example IAvailableValuesAnnotation is wrapped in a IAvailableValuesAnnotationProxy.</summary>
    public class ProxyAnnotation : IAnnotator
    {
        class AvailableValuesAnnotationProxy : IAvailableValuesAnnotationProxy, IOwnedAnnotation
        {
            IEnumerable<AnnotationCollection> annotations = null;
            IEnumerable prevValues = Enumerable.Empty<object>();
            public IEnumerable<AnnotationCollection> AvailableValues
            {
                get
                {
                    if (annotations == null)
                    {
                        var values = a.Get<IAvailableValuesAnnotation>()?.AvailableValues;
                        if (values != null)
                            prevValues = values.Cast<object>().ToArray();
                        else
                            prevValues = Array.Empty<object>();
                        
                        var readOnly = new ReadOnlyMemberAnnotation();
                        var lst = new List<AnnotationCollection>();
                        foreach (var obj in prevValues)
                        {
                            if (obj is AnnotationCollection da)
                            {
                                lst.Add(da);
                            }
                            else
                            {
                                var da2 = a.AnnotateSub(TypeData.GetTypeData(obj), obj, readOnly, new AvailableMemberAnnotation(a));
                                lst.Add(da2);
                            }
                        }
                        lst.RemoveIf<AnnotationCollection>(x => x.Get<IAccessAnnotation>()?.IsVisible == false);
                        annotations = lst;

                    }
                    return annotations;
                }
            }
            public AnnotationCollection SelectedValue
            {
                get
                {
                    var current = a.Get<IObjectValueAnnotation>()?.Value;
                    if (current == null) return null;
                    foreach (var a in AvailableValues)
                    {
                        if (object.Equals(current, a.Get<IObjectValueAnnotation>()?.Value))
                        {
                            return a;
                        }
                    }
                    var val = a.Get<IObjectValueAnnotation>().Value;
                    return a.AnnotateSub(TypeData.GetTypeData(val), val, new ReadOnlyMemberAnnotation(), new AvailableMemberAnnotation(a));
                }
                set
                {
                    if (value == null) return;
                    a.Get<IObjectValueAnnotation>().Value = value.Get<IObjectValueAnnotation>().Value;
                }
            }

            AnnotationCollection a;
            
            public AvailableValuesAnnotationProxy(AnnotationCollection a)
            {
                this.a = a;
            }

            public void Read(object source)
            {
                if (annotations == null) return;
                var values = a.Get<IAvailableValuesAnnotation>()?.AvailableValues;
                if(Enumerable.SequenceEqual(prevValues.Cast<object>(), values.Cast<object>()) == false)
                    annotations = null;
            }

            public void Write(object source)
            {

            }
        }

        // Note: This class is more or less a clone of the AvailableValuesAnnotationProxy, but it cannot exactly be reused.
        class SuggestedValuesAnnotationProxy : ISuggestedValuesAnnotationProxy, IOwnedAnnotation
        {
            IEnumerable<AnnotationCollection> annotations = null;
            IEnumerable prevValues = Enumerable.Empty<object>();
            public IEnumerable<AnnotationCollection> SuggestedValues
            {
                get
                {
                    if (annotations == null)
                    {
                        var values = a.Get<ISuggestedValuesAnnotation>()?.SuggestedValues;
                        prevValues = values ?? Enumerable.Empty<object>();

                        var readOnly = new ReadOnlyMemberAnnotation();
                        var lst = new List<AnnotationCollection>();
                        foreach (var obj in prevValues)
                        {
                            if (obj is AnnotationCollection da)
                            {
                                lst.Add(da);
                            }
                            else
                            {
                                var da2 = a.AnnotateSub(TypeData.GetTypeData(obj), obj, readOnly, new AvailableMemberAnnotation(a));
                                lst.Add(da2);
                            }
                        }
                        annotations = lst;

                    }
                    return annotations;
                }
            }
            public AnnotationCollection SelectedValue
            {
                get
                {
                    var current = a.Get<IObjectValueAnnotation>()?.Value;
                    if (current == null) return null;
                    foreach (var a in SuggestedValues)
                    {
                        if (object.Equals(current, a.Get<IObjectValueAnnotation>()?.Value))
                        {
                            return a;
                        }
                    }
                    var val = a.Get<IObjectValueAnnotation>().Value;
                    return a.AnnotateSub(TypeData.GetTypeData(val), val, new ReadOnlyMemberAnnotation(), new AvailableMemberAnnotation(a));
                }
                set
                {
                    if (value == null) return;
                    a.Get<IObjectValueAnnotation>().Value = value.Get<IObjectValueAnnotation>().Value;
                }
            }

            AnnotationCollection a;
            public SuggestedValuesAnnotationProxy(AnnotationCollection a)
            {
                this.a = a;
            }

            public void Read(object source)
            {
                if (annotations == null) return;
                var values = a.Get<ISuggestedValuesAnnotation>()?.SuggestedValues;
                if (Enumerable.SequenceEqual(prevValues.Cast<object>(), values.Cast<object>()) == false)
                    annotations = null;
            }

            public void Write(object source)
            {

            }
        }
        class MultiSelectProxy : IMultiSelectAnnotationProxy
        {
<<<<<<< HEAD
            IEnumerable<AnnotationCollection> annotations => annotation.Get<IAvailableValuesAnnotationProxy>().AvailableValues;
=======
            IEnumerable<AnnotationCollection> annotations
                => annotation.Get<IAvailableValuesAnnotationProxy>().AvailableValues;
>>>>>>> 0a46aca9

            IEnumerable selection
            {
                get => annotation.Get<IMultiSelect>().Selected;
                set => annotation.Get<IMultiSelect>().Selected = value;
            }

            public IEnumerable<AnnotationCollection> SelectedValues
            {
                get
                {
                    var select = (selection ?? Array.Empty<object>()).Cast<object>().ToHashSet();
                    foreach (var a in annotations)
                    {
                        var val = a.Get<IObjectValueAnnotation>().Value;
                        if (select.Contains(val))
                            yield return a;
                    }
                }
                set
                {
                    selection = value.Select(x => x.Get<IObjectValueAnnotation>().Value).ToArray();
                }
            }

            readonly AnnotationCollection annotation;

            public MultiSelectProxy(AnnotationCollection annotation)
            {
                this.annotation = annotation;
            }
        }

        class AccessProxy : IAccessAnnotation, IOwnedAnnotation
        {
            AnnotationCollection annotations;
            public AccessProxy(AnnotationCollection annotations)
            {
                this.annotations = annotations;
            }

            public bool IsReadOnly { get; private set; }

            public bool IsVisible { get; private set; } = true;

            public void Read(object source)
            {
                IsReadOnly = false;
                IsVisible = true;
                foreach (var access in annotations.GetAll<IAccessAnnotation>())
                {
                    IsReadOnly |= access.IsReadOnly;
                    IsVisible &= access.IsVisible;
                }
            }

            public void Write(object source)
            {

            }
        }
        double IAnnotator.Priority => 20;

        void IAnnotator.Annotate(AnnotationCollection annotation)
        {
            var rdonly = annotation.Get<ReadOnlyMemberAnnotation>();
            if (rdonly == null)
            {
                var avail = annotation.Get<IAvailableValuesAnnotation>();
                var multi = annotation.Get<IMultiSelect>();
                if (avail != null)
                {
                    annotation.Add(new AvailableValuesAnnotationProxy(annotation));
                }

                if (multi != null)
                {
                    annotation.Add(new MultiSelectProxy(annotation));
                }

                if(annotation.Get<ISuggestedValuesAnnotation>() != null)
                     annotation.Add(new SuggestedValuesAnnotationProxy(annotation));
            }
            if (annotation.Get<IAccessAnnotation>() != null)
            {
                annotation.Add(new AccessProxy(annotation));
            }
        }
    }

    /// <summary>
    /// Used for wrapping multi selections of objects.
    /// </summary>
    public class MultiObjectAnnotator : IAnnotator
    {
        class MergedAvailableValues : IAvailableValuesAnnotation
        {
            public IEnumerable AvailableValues
            {
                get
                {
                    var merged = annotation.Get<MergedValueAnnotation>();
                    if (merged == null) return Enumerable.Empty<object>();
                    var array = merged.Merged.Select(x => x.Get<IAvailableValuesAnnotation>()).Where(x => x != null).ToArray();
                    
                    Dictionary<object, int> counts = new Dictionary<object, int>();
                    int maxCount = 0;
                    foreach(var annotation in merged.Merged)
                    {
                        maxCount += 1;
                        var values = annotation.Get<IAvailableValuesAnnotation>()?.AvailableValues;
                        if(values != null)
                        {
                            foreach(var value in values)
                            {
                                counts.TryGetValue(value, out int val);
                                counts[value] = val + 1;
                            }
                        }
                    }
                    return counts.Where(x => x.Value == maxCount).Select(x => x.Key).ToArray();
                }
            }
            AnnotationCollection annotation;
            public MergedAvailableValues(AnnotationCollection annotation)
            {
                this.annotation = annotation;
            }
        }
        double IAnnotator.Priority => ((IAnnotator)new ProxyAnnotation()).Priority - 1;

        void IAnnotator.Annotate(AnnotationCollection annotation)
        {
            if (annotation.ParentAnnotation == null)
            {
                var collection = annotation.Get<ICollectionAnnotation>();
                if (collection != null)
                {
                    var manyToOne = new ManyToOneAnnotation(annotation);
                    annotation.Add(manyToOne);
                    
                }
            }
            var merged = annotation.Get<MergedValueAnnotation>();
            if (merged == null) return;
            var members = annotation.Get<IMembersAnnotation>();
            
            if(members != null && merged != null)
            {
                var manyToOne = new ManyToOneAnnotation(annotation);
                annotation.Add(manyToOne);
            }
            var manyAnnotation = annotation.Get<ManyToOneAnnotation>();
            if (manyAnnotation == null) return;

            var avail = annotation.Get<IAvailableValuesAnnotation>();
            if (avail == null) return;

            annotation.Add(new MergedAvailableValues(annotation));

            /*var avail = manyAnnotation.Members.Select(a => a?.Get<IAvailableValuesAnnotationProxy>()).Where(x => x != null).ToArray();
            if(avail.Length > 0)
            {
                annotation.Add(new ManyToOneAvailableValuesAnnotation(avail));
            }
            var access = manyAnnotation.Members.Select(a => a.Get<IAccessAnnotation>()).Where(x => x != null).ToArray();
            if(access.Length > 0)
            {
                annotation.Add(new ManyAccessAnnotation(access));
            }*/
        }
    }

    /// <summary>
    /// Used for resolving data annotation. Loops through the various IDataAnnotator implementations.
    /// </summary>
    internal class AnnotationResolver
    {
        List<IAnnotator> annotators;
        /// <summary> The current annotation. </summary>
        public AnnotationCollection Annotations { get; private set; }
        bool stop = false;
        int offset = 0;
        
        [ThreadStatic] static List<IAnnotator> Annotators;
        /// <summary> </summary>
        public AnnotationResolver()
        {
            var annotatorTypes = PluginManager.GetPlugins<IAnnotator>();
            if (Annotators == null || Annotators.Count != annotatorTypes.Count)
            {
                Annotators = annotatorTypes.Select(x => Activator.CreateInstance(x)).OfType<IAnnotator>().ToList();
                Annotators.Sort((x, y) => x.Priority.CompareTo(y.Priority));
            }

            annotators = Annotators;
        }

        /// <summary>
        /// Iterates through the data annotation process.
        /// </summary>
        /// <param name="annotation"></param>
        public void Iterate(AnnotationCollection annotation)
        {
            this.Annotations = annotation;
            while (offset < annotators.Count && !stop)
            {
                var provider = annotators[offset];
                offset++;
                provider.Annotate(this.Annotations);
            }
        }

    }

    /// <summary> A collection of annotations. Used to store high-level information about an object. </summary>
    public class AnnotationCollection : IEnumerable<IAnnotation>
    {
        class MemberAnnotation : IMemberAnnotation, IReflectionAnnotation
        {
            public IMemberData Member { get; private set; }
            public ITypeData ReflectionInfo => Member.TypeDescriptor;

            public MemberAnnotation(IMemberData member)
            {
                this.Member = member;
            }
        }

        /// <summary> Creates a new shallow clone of the object. The Annotations list is clone, but the elements are not. </summary>
        /// <returns></returns>
        public AnnotationCollection Clone()
        {
            return new AnnotationCollection(Annotations)
            {
                ParentAnnotation = ParentAnnotation,
                source = source
            };
        }

        /// <summary>
        /// The annotation that created this annotation.
        /// </summary>
        public AnnotationCollection ParentAnnotation { get; private set; }

        /// <summary> The source object currently used for this annotation. </summary>
        public object Source => source;

        /// <summary>
        /// The list of annotation that the is object represents.
        /// </summary>
        private List<IAnnotation> Annotations = new List<IAnnotation>(16);
        /// <summary> </summary>
        public AnnotationCollection()
        {

        }

        private AnnotationCollection(IEnumerable<IAnnotation> annotation)
        {
            Annotations = annotation.ToList();
        }

        /// <summary> Adds an annotation. </summary>
        /// <param name="annotation"></param>
        public void Add(IAnnotation annotation)
        {
            Annotations.Add(annotation);
        }
        /// <summary> adds a list of annotations. </summary>
        /// <param name="elements"></param>
        public void Add(params IAnnotation[] elements)
        {
            this.AddRange(elements);
        }

        /// <summary> adds a list of annotations. </summary>
        /// <param name="elements"></param>
        public void AddRange(IEnumerable<IAnnotation> elements)
        {
            Annotations.AddRange(elements);
        }

        /// <summary>
        /// Removes all annotations of a specific type from the collection.
        /// </summary>
        public void RemoveType<T>() where T : IAnnotation
        {
            Annotations.RemoveIf(x => x is T);
        }

        /// <summary>
        /// Removes a specific annotation from the collection.
        /// </summary>
        public void Remove(IAnnotation item)
        {
            Annotations.Remove(item);
        }

        /// <summary>
        /// Returns an enumerator that iterates through the collection.
        /// </summary>
        public IEnumerator<IAnnotation> GetEnumerator()
        {
            return Annotations.GetEnumerator();
        }

        /// <summary>
        /// Returns an enumerator that iterates through the collection.
        /// </summary>
        System.Collections.IEnumerator System.Collections.IEnumerable.GetEnumerator()
        {
            return Annotations.GetEnumerator();
        }

        /// <summary>
        /// Gets the first annotation of a specific kind. Note this goes by the most-recently added principle. 
        /// </summary>
        /// <typeparam name="T">The kind of annotation to look for.</typeparam>
        /// <param name="recursive">Whether to include parent annotation search.</param>
        /// <param name="from">Where the search should start. </param>
        /// <returns></returns>
        public T Get<T>(bool recursive = false, object from = null) where T : IAnnotation
        {
            int i = 0;
            if (from != null)
            {
                for (; i < Annotations.Count; i++)
                {
                    if (Annotations[Annotations.Count - i - 1] == from)
                    {
                        i++;
                        break;
                    }
                }
            }

            for (; i < Annotations.Count; i++)
            {
                var x = Annotations[Annotations.Count - i - 1];
                if (x is T y) return y;
            }
            if (recursive && ParentAnnotation != null)
                return ParentAnnotation.Get<T>(true);

            return default(T);
        }

        /// <summary> Updates the annotation based on a source object. </summary>
        /// <param name="source"></param>
        public void Read(object source)
        {
            this.source = source;
            foreach (var annotation in Annotations)
            {
                if (annotation is IOwnedAnnotation owned)
                    owned.Read(source);
            }
        }

        /// <summary> Updates the annotation based on that last specified source object. </summary>
        public void Read()
        {
            if(source != null)
                Read(source);
        }

        /// <summary> Writes the annotation data to the last specified source object. </summary>
        public void Write()
        {
            if(source != null)
                Write(source);
        }

        /// <summary> Writes the annotation data to a specific source object. </summary>
        /// <param name="target"></param>
        public void Write(object target)
        {
            this.source = target;
            for (int i = 0; i < Annotations.Count; i++)
            {
                var annotation = Annotations[Annotations.Count - 1 - i];
                if (annotation is IOwnedAnnotation owned)
                    owned.Write(target);
            }
        }

        /// <summary>
        /// Gets all the annotations of a specific kind.
        /// </summary>
        /// <typeparam name="T"></typeparam>
        /// <param name="recursive"></param>
        /// <returns></returns>
        public IEnumerable<T> GetAll<T>(bool recursive = false) where T : IAnnotation
        {
            for (int i = 0; i < Annotations.Count; i++)
            {
                var x = Annotations[Annotations.Count - i - 1];
                if (x is T y) yield return y;
            }
            if (recursive && ParentAnnotation != null)
            {
                foreach (var elem in ParentAnnotation.GetAll<T>())
                {
                    yield return elem;
                }
            }
        }

        /// <summary> Creates a new data annotation. </summary>
        /// <param name="obj"></param>
        /// <param name="member"></param>
        /// <param name="extraAnnotations"></param>
        /// <returns></returns>
        public static AnnotationCollection Create(object obj, IReflectionData member, params IAnnotation[] extraAnnotations)
        {
            var annotation = new AnnotationCollection();

            if (member is IMemberData mem)
            {
                annotation.Add(new MemberAnnotation(mem), new DefaultValueAnnotation(annotation));
            }
            annotation.AddRange(extraAnnotations);
            var resolver = new AnnotationResolver();
            resolver.Iterate(annotation);
            if (obj != null)
                annotation.Read(obj);
            return annotation;
        }

        object source;
        /// <summary> Additional annotations added to the current one. </summary>
        public IAnnotation[] ExtraAnnotations = Array.Empty<IAnnotation>();

        /// <summary>
        /// Annotates an object.
        /// </summary>
        /// <param name="obj"></param>
        /// <param name="extraAnnotations"></param>
        /// <returns></returns>
        public static AnnotationCollection Annotate(object obj, params IAnnotation[] extraAnnotations)
        {
            var annotation = new AnnotationCollection { source = obj, ExtraAnnotations = extraAnnotations ?? Array.Empty<IAnnotation>() };
            annotation.AddRange(extraAnnotations);
            annotation.Add(new ObjectValueAnnotation(obj, TypeData.GetTypeData(obj)));
            var resolver = new AnnotationResolver();
            resolver.Iterate(annotation);
            annotation.Read(obj);
            return annotation;
        }
        
        /// <summary> Annotates a member of the object annotated by this. </summary>
        /// <param name="member"></param>
        /// <param name="Source"></param>
        /// <param name="extraAnnotations"></param>
        /// <returns></returns>
        public AnnotationCollection AnnotateMember(IMemberData member, object Source, params IAnnotation[] extraAnnotations)
        {
            var annotation = new AnnotationCollection { ParentAnnotation = this, source = Source, ExtraAnnotations = extraAnnotations ?? Array.Empty<IAnnotation>() };
            annotation.Add(new MemberAnnotation(member));
            annotation.AddRange(extraAnnotations);
            var resolver = new AnnotationResolver();
            resolver.Iterate(annotation);
            return annotation;
        }

        /// <summary> Annotates a member of the object annotated by this. </summary>
        /// <param name="member"></param>
        /// <param name="extraAnnotations"></param>
        /// <returns></returns>
        public AnnotationCollection AnnotateMember(IMemberData member, params IAnnotation[] extraAnnotations)
        {
            return AnnotateMember(member, null, extraAnnotations);
        }

        /// <summary> Annotates a sub-object of the object annotated by this. </summary>
        /// <param name="reflect"></param>
        /// <param name="obj"></param>
        /// <param name="extraAnnotations"></param>
        /// <returns></returns>
        public AnnotationCollection AnnotateSub(ITypeData reflect, object obj, params IAnnotation[] extraAnnotations)
        {
            var annotation = new AnnotationCollection { ParentAnnotation = this, ExtraAnnotations = extraAnnotations ?? Array.Empty<IAnnotation>() };

            annotation.AddRange(extraAnnotations);
            annotation.Add(new ObjectValueAnnotation(obj, reflect));

            var resolver = new AnnotationResolver();
            resolver.Iterate(annotation);
            if (obj != null)
                annotation.Read(obj);
            return annotation;
        }

        /// <summary> Creats a string from this. </summary>
        /// <returns></returns>
        public override string ToString() => $"{ParentAnnotation?.ToString() ?? ""}/{Get<DisplayAttribute>()?.Name ?? Get<IObjectValueAnnotation>()?.Value?.ToString() ?? ""}";

        /// <summary> Insert an annotation at a location. </summary>
        /// <param name="index"></param>
        /// <param name="v"></param>
        public void Insert(int index, IAnnotation v)
        {
            Annotations.Insert(index, v);
        }
    }
}<|MERGE_RESOLUTION|>--- conflicted
+++ resolved
@@ -2104,13 +2104,8 @@
 
                 if (type.IsPrimitive == false)
                 {
-<<<<<<< HEAD
                     annotation.Add(new BasicCollectionAnnotation(annotation));
-                    var innerType = type.GetEnumerableElementType();
-                    if (innerType.IsNumeric())
-=======
                     if (type != typeof(String) && csharpType.ElementType != null)
->>>>>>> 0a46aca9
                     {
                         var innerType = csharpType.ElementType;
                         if (innerType.IsNumeric)
@@ -2367,12 +2362,7 @@
         }
         class MultiSelectProxy : IMultiSelectAnnotationProxy
         {
-<<<<<<< HEAD
-            IEnumerable<AnnotationCollection> annotations => annotation.Get<IAvailableValuesAnnotationProxy>().AvailableValues;
-=======
-            IEnumerable<AnnotationCollection> annotations
-                => annotation.Get<IAvailableValuesAnnotationProxy>().AvailableValues;
->>>>>>> 0a46aca9
+            IEnumerable<AnnotationCollection> annotations  => annotation.Get<IAvailableValuesAnnotationProxy>().AvailableValues;
 
             IEnumerable selection
             {
