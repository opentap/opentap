--- conflicted
+++ resolved
@@ -2919,19 +2919,13 @@
             {
                 if (tp.DescendsTo(typeof(ITestStep)))
                 {
-                    annotation.Add(new StepNameStringValue(annotation, member: false));
-<<<<<<< HEAD
-                    
-
-                }
-
-=======
+                    annotation.Add(new StepNameStringValue(annotation, member: false));                
+                }
 
                 // When not annotating a member, but an object, we add type annotation.
                 if (annotation.Any(x => x is MenuAnnotation) == false && (tp.DescendsTo(typeof(ITestStepParent)) || tp.DescendsTo(typeof(IResource))))
                     annotation.Add(new MenuAnnotation(tp));
-                
->>>>>>> cc77ae1c
+          
                 bool csharpPrimitive = tp is TypeData cst && (cst.Type.IsPrimitive || cst.Type == typeof(string));
                 if (tp.GetMembers().Any(x => x.HasAttribute<AnnotationIgnoreAttribute>() == false) && !csharpPrimitive)
                 {
