using System;
using System.Collections.Generic;
using System.ComponentModel;
using System.Linq;
using System.Net.Http;
using System.Net.Http.Headers;
using System.Reflection;
using System.Text.Json;
using System.Threading;
using System.Threading.Tasks;

namespace OpenTap.Authentication
{
    /// <summary>  This class stores information about the logged in client. </summary>
    [Browsable(false)]
    public class AuthenticationSettings : ComponentSettings<AuthenticationSettings>
    {
        private string baseAddress = null;

        class AuthenticationClientHandler : HttpClientHandler
        {
            private readonly string domain;
            readonly bool withRetryPolicy;

            static readonly TimeSpan[] waits =
            {
                TimeSpan.Zero,
                TimeSpan.FromSeconds(1),
                TimeSpan.FromSeconds(2),
                TimeSpan.FromSeconds(5),
                TimeSpan.FromSeconds(10),
            };

            async Task<HttpResponseMessage> SendWithRetry(HttpRequestMessage request,
                CancellationToken cancellationToken)
            {
                foreach (var wait in waits)
                {
                    await Task.Delay(wait, cancellationToken);
                    var result = await base.SendAsync(request, cancellationToken);
                    if (result.IsSuccessStatusCode == false && HttpUtils.TransientStatusCode(result.StatusCode) && wait != waits.Last())
                        continue;
                    return result;
                }

                // There is no chance of getting down here. result from SendAsync is never null.
                throw new InvalidOperationException();
            }

            public AuthenticationClientHandler(string domain = null, bool withRetryPolicy = false)
            {
                this.domain = domain;
                this.withRetryPolicy = withRetryPolicy;
            }
            protected override Task<HttpResponseMessage> SendAsync(HttpRequestMessage request,
                CancellationToken cancellationToken)
            {
                Current.PrepareRequest(request, domain, cancellationToken);
                if (withRetryPolicy)
                    return SendWithRetry(request, cancellationToken);
                return base.SendAsync(request, cancellationToken);
            }
        }

        /// <summary>
        /// Token store containing access and refresh tokens.
        /// These tokens are used in the HttpClients returned by <see cref="GetClient"/> to authenticate requests.
        /// </summary>
        public IList<TokenInfo> Tokens { get; set; } = new List<TokenInfo>();

<<<<<<< HEAD
        /// <summary> 
        /// A well formed absolute URL used as as BaseAddress in HttpClients returned by <see cref="GetClient"/>. 
        /// This setting determines what relative URLs (e.g. a package repository URL) are relative to.
        /// Can be null.
        /// </summary>
        [DefaultValue(null)]
        public string BaseAddress
        {
            get => baseAddress; set
            {
                if (Uri.IsWellFormedUriString(value, UriKind.Absolute))
                    baseAddress = value;
                else if (String.IsNullOrEmpty(value))
                    baseAddress = null;
                else
                    throw new FormatException("BaseAddress must be a well formed absolute URI.");
            }
        }

=======
>>>>>>> 0328e9b4
        void PrepareRequest(HttpRequestMessage request, string domain, CancellationToken cancellationToken)
        {
            TokenInfo token = null;
            if (domain != null)
                token = Tokens.FirstOrDefault(t => t.Domain == domain);
            if (token == null)
                token = Tokens.FirstOrDefault(t => t.Domain == request.RequestUri.Host);
            if (token != null)
            {
                if (token.Expiration < DateTime.Now.AddSeconds(10))
                {
                    if (token.RefreshToken != null)
                    {
                        // TODO: refresh
                    }
                }
                request.Headers.Authorization = new AuthenticationHeaderValue("Bearer", token.AccessToken);
            }
        }

        private static string userAgent = null;

        /// <summary>
<<<<<<< HEAD
        /// Get a HttpClient with a preconfigued BaseAddress and preconfigured authentication using a Bearer token from <see cref="Tokens"/>.
=======
        /// Get preconfigured HttpClient with AuthenticationClientHandler.
>>>>>>> 0328e9b4
        /// It is up to the caller of this method to control the lifetime of the HttpClient
        /// </summary>
        /// <param name="domain">This value is compared to <see cref="TokenInfo.Domain"/> to find the token from <see cref="Tokens"/> to use as Bearer token for requests. If unspecified, the host part of the request URI is used.</param>
        /// <param name="withRetryPolicy">If the request should be retried in case of transient errors.</param>
        /// <param name="baseAddress">The base address used in the returned client. A relative URL given here will be relative to <see cref="BaseAddress"/>. Default is <see cref="BaseAddress"/>.</param>
        /// <returns>A preconfigued HttpClient object</returns>
        public HttpClient GetClient(string domain = null, bool withRetryPolicy = false, string baseAddress = null)
        {
<<<<<<< HEAD
            if (Uri.IsWellFormedUriString(domain, UriKind.Absolute))
                throw new ArgumentException("Domain should only be the host part of a URI and not a full absolute URI.", "domain");
            var client = new HttpClient(new AuthenticationClientHandler(domain, withRetryPolicy));
            if (baseAddress != null)
            {
                if (Uri.IsWellFormedUriString(baseAddress, UriKind.Absolute))
                    client.BaseAddress = new Uri(baseAddress);
                else if (Uri.IsWellFormedUriString(baseAddress, UriKind.Relative))
                    if (BaseAddress != null)
                        client.BaseAddress = new Uri(new Uri(BaseAddress), baseAddress);
                    else
                        throw new ArgumentException("Address cannot be relative when AuthenticationSettings.BaseAddress is null.", "baseAddress");
                else
                    throw new ArgumentException("Address must be a well formed URL or null.", "baseAddress");
            }
            else if(BaseAddress != null)
                client.BaseAddress = new Uri(BaseAddress);

            if (userAgent == null)
            {
                userAgent = $"OpenTAP/{PluginManager.GetOpenTapAssembly().SemanticVersion}";

                if (Cli.CliActionExecutor.SelectedAction is ITypeData td)
                {
                    // We are running a CLI Action. Add it's name and version to the User-Agent header
                    var source = TypeData.GetTypeDataSource(td);
                    userAgent += $" {td.Name}/{source.Version}";
                }
                else
                {
                    var asm = Assembly.GetEntryAssembly();
                    if (asm != null)
                    {
                        var assemblyData = PluginManager.GetSearcher().Assemblies.FirstOrDefault(ad => ad.Location == asm.Location);
                        if (assemblyData?.SemanticVersion is SemanticVersion ver)
                        {
                            // The process was started from an assembly that we know ablout and that has a semantic version number. Add it's name and version to the User-Agent header
                            userAgent += $" {assemblyData.Name}/{ver}";
                        }
                    }
                }
            }
            var callingUseAgent = userAgent;
            var asm2 = Assembly.GetCallingAssembly(); 
            if (asm2 != null)
            {
                var assemblyData = PluginManager.GetSearcher().Assemblies.FirstOrDefault(ad => ad.Location == asm2.Location);
                if (assemblyData?.SemanticVersion is SemanticVersion ver)
                {
                    // The process was started from an assembly that we know about and that has a semantic version number. Add it's name and version to the User-Agent header
                    callingUseAgent += $" {assemblyData.Name}/{ver}";
                }
            }
            client.DefaultRequestHeaders.Add("User-Agent", callingUseAgent);
            return client;
=======
            return new HttpClient(new AuthenticationClientHandler(domain, withRetryPolicy));
>>>>>>> 0328e9b4
        }
    }
}<|MERGE_RESOLUTION|>--- conflicted
+++ resolved
@@ -68,7 +68,6 @@
         /// </summary>
         public IList<TokenInfo> Tokens { get; set; } = new List<TokenInfo>();
 
-<<<<<<< HEAD
         /// <summary> 
         /// A well formed absolute URL used as as BaseAddress in HttpClients returned by <see cref="GetClient"/>. 
         /// This setting determines what relative URLs (e.g. a package repository URL) are relative to.
@@ -88,8 +87,6 @@
             }
         }
 
-=======
->>>>>>> 0328e9b4
         void PrepareRequest(HttpRequestMessage request, string domain, CancellationToken cancellationToken)
         {
             TokenInfo token = null;
@@ -113,11 +110,7 @@
         private static string userAgent = null;
 
         /// <summary>
-<<<<<<< HEAD
         /// Get a HttpClient with a preconfigued BaseAddress and preconfigured authentication using a Bearer token from <see cref="Tokens"/>.
-=======
-        /// Get preconfigured HttpClient with AuthenticationClientHandler.
->>>>>>> 0328e9b4
         /// It is up to the caller of this method to control the lifetime of the HttpClient
         /// </summary>
         /// <param name="domain">This value is compared to <see cref="TokenInfo.Domain"/> to find the token from <see cref="Tokens"/> to use as Bearer token for requests. If unspecified, the host part of the request URI is used.</param>
@@ -126,7 +119,6 @@
         /// <returns>A preconfigued HttpClient object</returns>
         public HttpClient GetClient(string domain = null, bool withRetryPolicy = false, string baseAddress = null)
         {
-<<<<<<< HEAD
             if (Uri.IsWellFormedUriString(domain, UriKind.Absolute))
                 throw new ArgumentException("Domain should only be the host part of a URI and not a full absolute URI.", "domain");
             var client = new HttpClient(new AuthenticationClientHandler(domain, withRetryPolicy));
@@ -182,9 +174,6 @@
             }
             client.DefaultRequestHeaders.Add("User-Agent", callingUseAgent);
             return client;
-=======
-            return new HttpClient(new AuthenticationClientHandler(domain, withRetryPolicy));
->>>>>>> 0328e9b4
         }
     }
 }