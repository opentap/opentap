//            Copyright Keysight Technologies 2012-2019
// This Source Code Form is subject to the terms of the Mozilla Public
// License, v. 2.0. If a copy of the MPL was not distributed with this
// file, you can obtain one at http://mozilla.org/MPL/2.0/.
using Newtonsoft.Json;
using Newtonsoft.Json.Linq;
using System;
using System.Collections.Generic;
using System.Diagnostics;
using System.IO;
using System.Linq;
using System.Net;
using System.Net.Http;
using System.Net.NetworkInformation;
using System.Text;
using System.Text.RegularExpressions;
using System.Threading;
using System.Threading.Tasks;
using System.Xml;
using System.Xml.Linq;
using System.Xml.Serialization;
using Tap.Shared;

namespace OpenTap.Package
{
    public class HttpPackageRepository : IPackageRepository
    {
        private static TraceSource log = Log.CreateSource("HttpPackageRepository");
        private const string ApiVersion = "3.0";
        private VersionSpecifier MinRepoVersion = new VersionSpecifier(3, 0, 0, "", "", VersionMatchBehavior.AnyPrerelease | VersionMatchBehavior.Compatible);
        private string defaultUrl;

        public bool IsSilent;
        private SemanticVersion _version;
        public SemanticVersion Version
        {
            get
            {
                if (_version == null)
                    CheckRepoApiVersion();

                return _version;
            }
            private set
            {
                _version = value;
            }
        }

        public HttpPackageRepository(string url)
        {
            url = url.Trim();
            if (Regex.IsMatch(url, "http(s)?://"))
                this.Url = url;
            else
                this.Url = "http://" + url;

            // Trim end to fix redirection. E.g. 'plugins.tap.aalborg.keysight.com:8086/' redirects to 'plugins.tap.aalborg.keysight.com'.
            this.Url = this.Url.TrimEnd('/');
            defaultUrl = this.Url;
            this.Url = CheckUrlRedirect(this.Url);
            
            var macAddr = NetworkInterface.GetAllNetworkInterfaces()
                        .Where(nic => nic.OperationalStatus == OperationalStatus.Up)
                        .Select(nic => nic.GetPhysicalAddress()).FirstOrDefault();
            var block = new byte[8];
            if (macAddr != null)
                macAddr.GetAddressBytes().CopyTo(block, 0);
            string mac = BitConverter.ToString(block).Replace("-", string.Empty);
            string installDir = ExecutorClient.ExeDir;
            UpdateId = String.Format("{0:X8}{0:X8}", MurMurHash3.Hash(mac), MurMurHash3.Hash(installDir));
        }

        private async Task DoDownloadPackage(PackageDef package, string destination, CancellationToken cancellationToken)
        {
            bool finished = false;
            try
            {
                using (HttpClientHandler hch = new HttpClientHandler() { UseProxy = true, Proxy = WebRequest.GetSystemWebProxy() })
                using (HttpClient hc = new HttpClient(hch) { Timeout = Timeout.InfiniteTimeSpan })
                {

                    StringContent content = null;
                    using (Stream stream = new MemoryStream())
                    using (var reader = new StreamReader(stream))
                    {
                        package.SaveTo(stream);
                        stream.Seek(0, 0);
                        string cnt = reader.ReadToEnd().Replace("http://opentap.io/schemas/package", "http://keysight.com/schemas/TAP/Package"); // TODO: remove when server is updated (this is only here for support of the TAP 8.x Repository server that does not yet have a parser that can handle the new name)
                        content = new StringContent(cnt);
                    }
<<<<<<< HEAD

                    // Download plugin
                    var message = new HttpRequestMessage();
                    message.RequestUri = new Uri(Url + "/" + ApiVersion + "/DownloadPackage");
                    message.Content = content;
                    message.Method = HttpMethod.Post;
                    message.Headers.Add("OpenTAP", PluginManager.GetOpenTapAssembly().SemanticVersion.ToString());

=======

                    // Download plugin
                    var message = new HttpRequestMessage();
                    message.RequestUri = new Uri(Url + "/" + ApiVersion + "/DownloadPackage");
                    message.Content = content;
                    message.Method = HttpMethod.Post;
                    message.Headers.Add("OpenTAP", PluginManager.GetOpenTapAssembly().SemanticVersion.ToString());

>>>>>>> d0b9bedd
                    using (var response = await hc.SendAsync(message, HttpCompletionOption.ResponseHeadersRead, cancellationToken))
                    using (var responseStream = await response.Content.ReadAsStreamAsync())
                    using (var fileStream = new FileStream(destination, FileMode.Create))
                    {
                        if (response.IsSuccessStatusCode == false)
                            throw new HttpRequestException($"The download request failed with {response.StatusCode}.");
<<<<<<< HEAD
=======

                        var totalSize = response.Content.Headers.ContentLength ?? -1L;
                        var task = responseStream.CopyToAsync(fileStream, 4096, cancellationToken);
                        ConsoleUtils.PrintProgressTillEnd(task, "Downloading", () => fileStream.Position, () => totalSize);
                    }
                }
>>>>>>> d0b9bedd

                        var totalSize = response.Content.Headers.ContentLength ?? -1L;
                        var task = responseStream.CopyToAsync(fileStream, 4096, cancellationToken);
                        ConsoleUtils.PrintProgressTillEnd(task, "Downloading", () => fileStream.Position, () => totalSize);
                    }
                }
                finished = true;
            }
            catch (Exception ex)
            {
                log.Error(ex);
                if (!(ex is TaskCanceledException))
                {
                    throw;
                }
            }
            finally
            {
                
                if ((!finished || cancellationToken.IsCancellationRequested) && File.Exists(destination))
                    File.Delete(destination);
            }
        }
        
        private string downloadPackagesString(string args, string data = null, string contentType = null, string accept = null)
        {
            string xmlText = null;
            try
            {
                using (WebClient wc = new WebClient())
                {
                    wc.Proxy = WebRequest.GetSystemWebProxy();
                    wc.Headers.Add(HttpRequestHeader.Accept, accept ?? "application/xml");
                    wc.Headers.Add("OpenTAP", PluginManager.GetOpenTapAssembly().SemanticVersion.ToString());

                    if (data != null)
                    {
                        wc.Headers[HttpRequestHeader.ContentType] = contentType ?? "application/x-www-form-urlencoded";
                        xmlText = wc.UploadString(Url + args, "POST", data);
                    }
                    else
                    {
                        xmlText = wc.DownloadString(Url + args);
                    }
                }
            }
            catch (Exception ex)
            {
                if (ex is WebException)
                    CheckRepoApiVersion();
                
                var exception = new WebException("Error communicating with repository at '" + defaultUrl + "'.", ex);

                if (!IsSilent)
                    log.Warning("Error communicating with repository at '{0}' : {1}.", defaultUrl, ex.Message);
                else
                    log.Debug(exception);

                throw exception;
            }
            return xmlText;
        }
        private string CheckUrlRedirect(string url)
        {
            try
            {
                using (HttpClient hc = new HttpClient())
                {
                    hc.DefaultRequestHeaders.Add("OpenTAP", PluginManager.GetOpenTapAssembly().SemanticVersion.ToString());
                    hc.DefaultRequestHeaders.Add(HttpRequestHeader.Accept.ToString(), "application/xml");

                    try
                    {
                        var versionUrl = $"{url}/{ApiVersion}/version";
                        var response = hc.GetAsync(versionUrl).Result;

                        // Check for http server redirects
                        url = checkServerRedirect(url, versionUrl, response);

                        // Check client redirects
                        var xmlText = response.Content.ReadAsStringAsync().Result;
                        url = checkClientRedirect(url, xmlText);
                    }
                    catch
                    {
                        try
                        {
                            var xmlText = hc.GetStringAsync(url).Result;
                            url = checkClientRedirect(url, xmlText);
                        }
                        catch
                        {
                            return url;
                        }
                    }
                }
            }
            catch (Exception ex)
            {
                log.Debug(ex);
            }
            return url.TrimEnd('/');
        }

        private string checkServerRedirect(string url, string versionUrl, HttpResponseMessage response)
        {
            var redirectedUrl = response.RequestMessage.RequestUri.ToString();
            if (versionUrl != redirectedUrl)
            {
                redirectedUrl = new HttpClient().GetAsync(url).Result.RequestMessage.RequestUri.ToString();
                log.Debug($"Redirected from '{url}' to '{redirectedUrl}'.");
                url = redirectedUrl;
            }

            return url;
        }
        
        private string checkClientRedirect(string url, string xmlText)
        {
            try
            {
                var match = Regex.Match(xmlText, "<meta.*?http-equiv=\\\"refresh\\\".*?>");
                if (match.Success)
                {
                    log.Debug("Found redirect in repository URL. Redirecting to new URL...");
                    match = Regex.Match(match.Value, "url=(.*?)(?:\\\"|')");
                    if (match.Success)
                        url = CheckUrlRedirect(match.Groups[1].Value);
                }
            }
            catch { }

            return url;
        }

        private void CheckRepoApiVersion()
        {
            string tryDownload(string url)
            {
                using (HttpClient hc = new HttpClient())
                {
                    hc.DefaultRequestHeaders.Add("OpenTAP", PluginManager.GetOpenTapAssembly().SemanticVersion.ToString());
                    hc.DefaultRequestHeaders.Add(HttpRequestHeader.Accept.ToString(), "application/xml");
                    try { return hc.GetStringAsync(url).Result; }
                    catch { return null; }
                }
            }

            // Url does not exists
            if (tryDownload(Url) == null)
                throw new WebException($"Unable to connect to '{defaultUrl}'.");

            // Check old repo
            if (tryDownload($"{Url}/2.0/version") != null)
                throw new NotSupportedException($"The repository '{defaultUrl}' is only compatible with TAP 8.x or ealier.");

            // Check specific version
            var data = tryDownload($"{Url}/{ApiVersion}/version");
            if (string.IsNullOrEmpty(data))
                throw new NotSupportedException($"'{defaultUrl}' is not a package repository.");
            var reader = XmlReader.Create(new StringReader(data));
            var serializer = new XmlSerializer(typeof(string));
            if (serializer.CanDeserialize(reader) == false)
                throw new NotSupportedException($"'{defaultUrl}' is not a package repository.");
            var version = serializer.Deserialize(reader) as string;
            if (SemanticVersion.TryParse(version, out _version) && MinRepoVersion.IsCompatible(_version) == false)
                throw new NotSupportedException($"The repository '{defaultUrl}' is not supported.", new Exception($"Repository version '{Version}' is not compatible with min required version '{MinRepoVersion}'."));
        }

        PackageDef[] packagesFromXml(string xmlText)
        {
            try
            {
                if (string.IsNullOrEmpty(xmlText) || xmlText == "null") return new PackageDef[0];
                using (var stream = new MemoryStream(Encoding.UTF8.GetBytes(xmlText)))
                {
                    return PackageDef.ManyFromXml(stream).ToArray();
                }
            }
            catch (XmlException ex)
            {
                if (!IsSilent)
                    log.Warning("Invalid xml from package repository at '{0}'.", defaultUrl);
                else
                    log.Debug("Invalid xml from package repository at '{0}'.", defaultUrl);
                log.Debug(ex);
                log.Debug("Redirected url '{0}'", Url);
                log.Debug(xmlText);
            }
            catch (Exception ex)
            {
                if (!IsSilent)
                    log.Warning("Error reading from package repository at '{0}'.", defaultUrl);
                else
                    log.Debug("Error reading from package repository at '{0}'.", defaultUrl);
                log.Debug(ex);
                log.Debug("Redirected url '{0}'", Url);
            }
            return new PackageDef[0];
        }

        private PackageDef[] ConvertToPackageDef(IPackageIdentifier[] packages)
        {
            return packages.Select(p => new PackageDef()
            {
                Name = p.Name,
                Version = p.Version,
                Architecture = p.Architecture,
                OS = p.OS
            }).ToArray();
        }

        private IPackageIdentifier[] CheckCompatibleWith(IPackageIdentifier[] compatibleWith)
        {
            if (compatibleWith == null)
                return null;

            var list = compatibleWith.ToList();
            
            var openTap = compatibleWith.FirstOrDefault(p => p.Name == "OpenTAP");
            if (openTap != null)
            {
                list.AddRange(new []
                {
                    new PackageIdentifier("Tap", openTap.Version, openTap.Architecture, openTap.OS),
                    new PackageIdentifier("TAP Base", openTap.Version, openTap.Architecture, openTap.OS)
                });
            }
            
            return list.ToArray();
        }

        #region IPackageRepository Implementation
        public string Url { get; set; }

        public void DownloadPackage(IPackageIdentifier package, string destination, CancellationToken cancellationToken)
        {
            if (package is PackageDef)
                DoDownloadPackage(package as PackageDef, destination, cancellationToken).Wait();
            else
            {
                var packageDef = new PackageDef() { Name = package.Name, Version = package.Version, Architecture = package.Architecture, OS = package.OS, Location = Url };
                DoDownloadPackage(packageDef, destination, cancellationToken).Wait();
            }
        }

        public string[] GetPackageNames(CancellationToken cancellationToken, params IPackageIdentifier[] compatibleWith)
        {
            string response;
            
            var arg = string.Format("/{0}/GetPackageNames", ApiVersion);
            if (compatibleWith == null || compatibleWith.Length == 0)
                response = downloadPackagesString(arg);
            else
            {
                using (Stream stream = new MemoryStream())
                {
                    compatibleWith = CheckCompatibleWith(compatibleWith);
                    PackageDef.SaveManyTo(stream, ConvertToPackageDef(compatibleWith));
                    stream.Seek(0, 0);
                    string data = new StreamReader(stream).ReadToEnd();
                    
                    cancellationToken.ThrowIfCancellationRequested();
                    
                    response = downloadPackagesString(arg, data, "application/xml");
                }
            }
            
            cancellationToken.ThrowIfCancellationRequested();
            
            try
            {
                using (var ms = new MemoryStream(Encoding.UTF8.GetBytes(response)))
                using (var tr = new StreamReader(ms))
                {
                    var root = XElement.Load(tr);
                    return root.Nodes().OfType<XElement>().Select(e => e.Value).ToArray();
                }
            }
            catch (XmlException)
            {
                log.Debug("Redirected url '{0}'", Url);
                log.Debug(response);

                throw new Exception($"Invalid xml from package repository at '{defaultUrl}'.");
            }
        }
        public string[] GetPackageNames(string @class, CancellationToken cancellationToken, params IPackageIdentifier[] compatibleWith)
        {
            string response;

            var arg = string.Format("/{0}/GetPackageNames?class={1}", ApiVersion, Uri.EscapeDataString(@class));
            if (compatibleWith == null || compatibleWith.Length == 0)
                response = downloadPackagesString(arg);
            else
            {
                using (Stream stream = new MemoryStream())
                {
                    compatibleWith = CheckCompatibleWith(compatibleWith);
                    PackageDef.SaveManyTo(stream, ConvertToPackageDef(compatibleWith));
                    stream.Seek(0, 0);
                    string data = new StreamReader(stream).ReadToEnd();

                    cancellationToken.ThrowIfCancellationRequested();

                    response = downloadPackagesString(arg, data, "application/xml");
                }
            }

            cancellationToken.ThrowIfCancellationRequested();

            try
            {
                using (var ms = new MemoryStream(Encoding.UTF8.GetBytes(response)))
                using (var tr = new StreamReader(ms))
                {
                    var root = XElement.Load(tr);
                    return root.Nodes().OfType<XElement>().Select(e => e.Value).ToArray();
                }
            }
            catch (XmlException)
            {
                log.Debug("Redirected url '{0}'", Url);
                log.Debug(response);

                throw new Exception($"Invalid xml from package repository at '{defaultUrl}'.");
            }
        }

        public PackageVersion[] GetPackageVersions(string packageName, CancellationToken cancellationToken, params IPackageIdentifier[] compatibleWith)
        {
            string response;
            string arg = string.Format("/{0}/GetPackageVersions/{1}", ApiVersion, Uri.EscapeDataString(packageName)); 

            if (compatibleWith == null || compatibleWith.Length == 0)
                response = downloadPackagesString(arg);
            else
            {
                using (Stream stream = new MemoryStream())
                {
                    compatibleWith = CheckCompatibleWith(compatibleWith);
                    PackageDef.SaveManyTo(stream, ConvertToPackageDef(compatibleWith));
                    stream.Seek(0, 0);
                    string data = new StreamReader(stream).ReadToEnd();
                    
                    cancellationToken.ThrowIfCancellationRequested();
                    
                    response = downloadPackagesString(arg, data, "application/xml");
                }
            }
            
            cancellationToken.ThrowIfCancellationRequested();

            var pkgs = new TapSerializer().DeserializeFromString(response, type: TypeData.FromType(typeof(PackageVersion[]))) as PackageVersion[];
            pkgs.AsParallel().ForAll(p => p.Name = packageName);
            return pkgs;
        }

        public PackageDef[] GetPackages(PackageSpecifier package, CancellationToken cancellationToken, params IPackageIdentifier[] compatibleWith)
        {
            List<string> reqs = new List<string>();
            var endpoint = "/GetPackages";

            if (!string.IsNullOrWhiteSpace(package.Name)) endpoint = "/GetPackage/" + Uri.EscapeDataString(package.Name);

            if (!string.IsNullOrEmpty(package.Version.ToString()))
                reqs.Add(string.Format("version={0}", Uri.EscapeDataString(package.Version.ToString())));
            if (!string.IsNullOrWhiteSpace(package.OS))
                reqs.Add(string.Format("os={0}", Uri.EscapeDataString(package.OS)));
            if (package.Architecture != CpuArchitecture.AnyCPU)
                reqs.Add(string.Format("architecture={0}", Uri.EscapeDataString(package.Architecture.ToString())));

            // Check if package dependencies are compatible
            compatibleWith = CheckCompatibleWith(compatibleWith);
            foreach (var packageIdentifier in compatibleWith)
                reqs.Add(string.Format("compatibleWith={0}", Uri.EscapeDataString($"{packageIdentifier.Name}:{packageIdentifier.Version}")));
            

            if (reqs.Any())
                endpoint += "?" + string.Join("&", reqs);
            
            cancellationToken.ThrowIfCancellationRequested();

            return packagesFromXml(downloadPackagesString("/" + ApiVersion + endpoint));
        }

        public string UpdateId;

        public PackageDef[] CheckForUpdates(IPackageIdentifier[] packages, CancellationToken cancellationToken)
        {
            List<PackageDef> latestPackages = new List<PackageDef>();
            bool tempSilent = IsSilent;
            IsSilent = true;

            try
            {
                string response;
                    
                using (Stream stream = new MemoryStream())
                {
                    PackageDef.SaveManyTo(stream, packages.Select(p => new PackageDef()
                    {
                        Name = p.Name,
                        Version = p.Version,
                        Architecture = p.Architecture,
                        OS = p.OS
                    }));
                    stream.Seek(0, 0);
                    string data = new StreamReader(stream).ReadToEnd();
                    

                    string arg = string.Format("/{0}/CheckForUpdates?name={1}", ApiVersion, UpdateId);
                    response = downloadPackagesString(arg, data);
                    cancellationToken.ThrowIfCancellationRequested();
                }

                if (response != null)
                    latestPackages = packagesFromXml(response).ToList();
                
                cancellationToken.ThrowIfCancellationRequested();
            }
            catch
            {
                log.Debug("Could not check for updates from package repository at '{0}'.", defaultUrl);
            }

            IsSilent = tempSilent;
            return latestPackages.ToArray();
        }
        #endregion

        public JObject Query(string query)
        {
            var response = downloadPackagesString($"/3.1/query", query, "application/json", "application/json");
            var json = JObject.Parse(response);
            return json;
        }
    }
}<|MERGE_RESOLUTION|>--- conflicted
+++ resolved
@@ -89,7 +89,6 @@
                         string cnt = reader.ReadToEnd().Replace("http://opentap.io/schemas/package", "http://keysight.com/schemas/TAP/Package"); // TODO: remove when server is updated (this is only here for support of the TAP 8.x Repository server that does not yet have a parser that can handle the new name)
                         content = new StringContent(cnt);
                     }
-<<<<<<< HEAD
 
                     // Download plugin
                     var message = new HttpRequestMessage();
@@ -98,37 +97,19 @@
                     message.Method = HttpMethod.Post;
                     message.Headers.Add("OpenTAP", PluginManager.GetOpenTapAssembly().SemanticVersion.ToString());
 
-=======
-
-                    // Download plugin
-                    var message = new HttpRequestMessage();
-                    message.RequestUri = new Uri(Url + "/" + ApiVersion + "/DownloadPackage");
-                    message.Content = content;
-                    message.Method = HttpMethod.Post;
-                    message.Headers.Add("OpenTAP", PluginManager.GetOpenTapAssembly().SemanticVersion.ToString());
-
->>>>>>> d0b9bedd
                     using (var response = await hc.SendAsync(message, HttpCompletionOption.ResponseHeadersRead, cancellationToken))
                     using (var responseStream = await response.Content.ReadAsStreamAsync())
                     using (var fileStream = new FileStream(destination, FileMode.Create))
                     {
                         if (response.IsSuccessStatusCode == false)
                             throw new HttpRequestException($"The download request failed with {response.StatusCode}.");
-<<<<<<< HEAD
-=======
 
                         var totalSize = response.Content.Headers.ContentLength ?? -1L;
                         var task = responseStream.CopyToAsync(fileStream, 4096, cancellationToken);
                         ConsoleUtils.PrintProgressTillEnd(task, "Downloading", () => fileStream.Position, () => totalSize);
                     }
                 }
->>>>>>> d0b9bedd
-
-                        var totalSize = response.Content.Headers.ContentLength ?? -1L;
-                        var task = responseStream.CopyToAsync(fileStream, 4096, cancellationToken);
-                        ConsoleUtils.PrintProgressTillEnd(task, "Downloading", () => fileStream.Position, () => totalSize);
-                    }
-                }
+
                 finished = true;
             }
             catch (Exception ex)
