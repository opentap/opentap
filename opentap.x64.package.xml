--- conflicted
+++ resolved
@@ -32,13 +32,8 @@
         <File Path="tap.runtimeconfig.json"/>
         <File Path="Dependencies/System.Runtime.InteropServices.RuntimeInformation.4.0.2.0/System.Runtime.InteropServices.RuntimeInformation.dll"
               SourcePath="System.Runtime.InteropServices.RuntimeInformation.dll"/>
-<<<<<<< HEAD
-        <File Path="Dependencies/LibGit2Sharp.0.25.0.0/git2-4aecb64.dll" SourcePath="lib/win32/x64/git2-4aecb64.dll"/>
-        <File Path="OpenTapApiReference.chm" SourcePath="../../Help/OpenTapApiReference.chm"/>    
-=======
         <File Path="Dependencies/LibGit2Sharp.0.25.0.0/git2-4aecb64.dll" SourcePath="runtimes/win-x64/native/git2-4aecb64.dll"/>
         <File Path="OpenTapApiReference.chm" SourcePath="../../Help/OpenTapApiReference.chm"/>
->>>>>>> c7c5e666
 
         <!-- License Texts -->
         <File Path="LICENSE.txt" SourcePath="../../LICENSE.txt"/>
