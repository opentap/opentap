﻿<Project Sdk="Microsoft.NET.Sdk">  
  <PropertyGroup>    
    <AssemblyName>OpenTap.Package.UnitTests</AssemblyName>
    <RootNamespace>OpenTap.Package.UnitTests</RootNamespace>
    <TargetFramework>net6.0</TargetFramework>
  </PropertyGroup>
  
  <ItemGroup>
    <ProjectReference Include="..\BasicSteps\Tap.Plugins.BasicSteps.csproj" />
    <ProjectReference Include="..\Engine\Tap.Engine.csproj" />
    <ProjectReference Include="..\Engine.UnitTests\Tap.Engine.UnitTests.csproj" />
    <ProjectReference Include="..\Package\Tap.Package.csproj" />    
    <PackageReference Include="Microsoft.CodeAnalysis.CSharp" Version="2.10.0" />
<<<<<<< HEAD
    <PackageReference Include="Microsoft.CSharp" Version="4.5.0" />
    <PackageReference Include="Nunit" Version="3.13.2" />
    <PackageReference Include="Nunit.ConsoleRunner" Version="3.12.0" />
    <PackageReference Include="Nunit3TestAdapter" Version="4.1.0" />
=======
    <PackageReference Include="Microsoft.CSharp" Version="4.5.0" />    
>>>>>>> 2603dcd7
    <PackageReference Include="System.CodeDom" Version="4.5.0" />

  </ItemGroup>

  <ItemGroup>
    <PackageReference Include="Microsoft.NET.Test.Sdk" Version="16.10.0" />
    <PackageReference Include="NUnit" Version="3.13.2" />
    <PackageReference Include="NUnit3TestAdapter" Version="4.0.0" />
    <PackageReference Include="coverlet.collector" Version="3.0.3" />
  </ItemGroup>
  
  <ItemGroup>
    <None Include="../opentap*package.xml">
      <CopyToOutputDirectory>PreserveNewest</CopyToOutputDirectory>
    </None>
    <None Include="TapPackages\MyPlugin1.TapPackage">
      <CopyToOutputDirectory>PreserveNewest</CopyToOutputDirectory>
    </None>
    <EmbeddedResource Include="ExamplePackage.xml" />
    <Content Include="Packages\Test.package.xml">
      <CopyToOutputDirectory>Always</CopyToOutputDirectory>
    </Content>
    <Content Include="Packages\CheckDependencies_MissingDep\package.xml">
      <CopyToOutputDirectory>Always</CopyToOutputDirectory>
    </Content>
    <Content Include="Packages\FromXmlFile_NonDllFile\package.xml">
      <CopyToOutputDirectory>Always</CopyToOutputDirectory>
    </Content>
    <Content Include="GitVersionDependency-package.xml">
      <CopyToOutputDirectory>Always</CopyToOutputDirectory>
    </Content>
    <Content Include="Packages\Package\package.xml">
      <CopyToOutputDirectory>Always</CopyToOutputDirectory>
    </Content>
    <Content Include="Packages\Package_NoBinFiles\package.xml">
      <CopyToOutputDirectory>Always</CopyToOutputDirectory>
    </Content>
    <Content Include="Packages\Package_sign\package.xml">
      <CopyToOutputDirectory>Always</CopyToOutputDirectory>
    </Content>
    <Content Include="Packages\test1\package.xml">
      <CopyToOutputDirectory>Always</CopyToOutputDirectory>
    </Content>
    <Content Include="Packages\test2\package.xml">
      <CopyToOutputDirectory>Always</CopyToOutputDirectory>
    </Content>
    <Content Include="Packages\test3\package.xml">
      <CopyToOutputDirectory>Always</CopyToOutputDirectory>
    </Content>
    <Content Include="Packages\XSeries\package.xml">
      <CopyToOutputDirectory>Always</CopyToOutputDirectory>
    </Content>
    <Content Include="TapPackages\MyPlugin1.xml">
      <CopyToOutputDirectory>PreserveNewest</CopyToOutputDirectory>
    </Content>
    <None Include="TapPackages\MyPlugin2.1.2.3+Build-something.TapPackage">
      <CopyToOutputDirectory>PreserveNewest</CopyToOutputDirectory>
    </None>
    <None Include="TapPackages\MyPlugin2.1.2.37-alpha.715+164e6f81.TapPackage">
      <CopyToOutputDirectory>PreserveNewest</CopyToOutputDirectory>
    </None>
    <None Include="TapPackages\MyPlugin2.1.3.3+Build-something.TapPackage">
      <CopyToOutputDirectory>PreserveNewest</CopyToOutputDirectory>
    </None>
    <Content Include="TapPackages\PDF.7.1.12.05d8beef.TapPackages">
      <CopyToOutputDirectory>PreserveNewest</CopyToOutputDirectory>
    </Content>
    <None Include="TapPackages\NoDepsPlugin.TapPackage">
      <CopyToOutputDirectory>PreserveNewest</CopyToOutputDirectory>
    </None>
    <None Include="TapPackages\REST-API.1.1.180-rc+cbe0b1c4.TapPackages">
      <CopyToOutputDirectory>PreserveNewest</CopyToOutputDirectory>
    </None>
    <Content Include="TapPackages\MyPlugin2.xml">
      <CopyToOutputDirectory>PreserveNewest</CopyToOutputDirectory>
    </Content>
    <Content Include="TapPackages\MyPlugin3.xml">
      <CopyToOutputDirectory>PreserveNewest</CopyToOutputDirectory>
    </Content>
    <Content Include="TapPackages\Tap.7.0.0.0.x64.exe">
      <CopyToOutputDirectory>PreserveNewest</CopyToOutputDirectory>
    </Content>
    <None Include="TapPackages\MyPlugin3.TapPackage">
      <CopyToOutputDirectory>PreserveNewest</CopyToOutputDirectory>
    </None>
    <None Include="TapPackages\MyPlugin4.TapPackage">
      <CopyToOutputDirectory>PreserveNewest</CopyToOutputDirectory>
    </None>
    <None Include="TapPackages\MyPlugin5.TapPackage">
      <CopyToOutputDirectory>PreserveNewest</CopyToOutputDirectory>
    </None>    
    <None Update="Packages\DependencyTest.dll">
      <CopyToOutputDirectory>PreserveNewest</CopyToOutputDirectory>
    </None>
    <None Update="UnitTesting.snk">
      <CopyToOutputDirectory>PreserveNewest</CopyToOutputDirectory>
    </None>
    <None Update="Packages/SetAsmInfoTest.dll">
      <CopyToOutputDirectory>Always</CopyToOutputDirectory>
    </None>
  </ItemGroup>
  <ItemGroup>
    <Folder Include="Keysight\Tap\" />
  </ItemGroup>
</Project><|MERGE_RESOLUTION|>--- conflicted
+++ resolved
@@ -11,14 +11,7 @@
     <ProjectReference Include="..\Engine.UnitTests\Tap.Engine.UnitTests.csproj" />
     <ProjectReference Include="..\Package\Tap.Package.csproj" />    
     <PackageReference Include="Microsoft.CodeAnalysis.CSharp" Version="2.10.0" />
-<<<<<<< HEAD
-    <PackageReference Include="Microsoft.CSharp" Version="4.5.0" />
-    <PackageReference Include="Nunit" Version="3.13.2" />
-    <PackageReference Include="Nunit.ConsoleRunner" Version="3.12.0" />
-    <PackageReference Include="Nunit3TestAdapter" Version="4.1.0" />
-=======
     <PackageReference Include="Microsoft.CSharp" Version="4.5.0" />    
->>>>>>> 2603dcd7
     <PackageReference Include="System.CodeDom" Version="4.5.0" />
 
   </ItemGroup>
