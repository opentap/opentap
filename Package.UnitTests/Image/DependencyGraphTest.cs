--- conflicted
+++ resolved
@@ -1,4 +1,4 @@
-﻿using System;
+using System;
 using NUnit.Framework;
 using OpenTap.Package;
 using System.Collections.Generic;
@@ -164,7 +164,6 @@
             }
         }
 
-<<<<<<< HEAD
         [TestCase("I,0.2.0-beta.5","H,0.2.0-beta.1,I,0.2.0-beta.5")]
         [TestCase("H,^0.1.0;I,0.2.0-beta.5","H,0.2.0-beta.1,I,0.2.0-beta.5")]
         public void TestResolvePackagesDependencyExpansion(string spec, string result)
@@ -190,7 +189,8 @@
                     Assert.IsTrue(r.Packages.Any(x => x.Name == pkg.Name && x.Version.Equals(pkg.Version)));
                 }
             }
-=======
+        }
+
         [Test]
         public void TestResolvePackagesFromXml()
         {
@@ -224,7 +224,6 @@
             var r = resolver2.ResolveImage(img, g); 
             
             Assert.IsFalse(r.Success);
->>>>>>> f1d63346
         }
     }
 }