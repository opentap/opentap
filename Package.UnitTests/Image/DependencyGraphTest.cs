--- conflicted
+++ resolved
@@ -1,4 +1,4 @@
-﻿using System;
+using System;
 using NUnit.Framework;
 using OpenTap.Package;
 using System.Collections.Generic;
@@ -173,9 +173,6 @@
                 Assert.IsTrue(m.Count() == 1);
             }
         }
-<<<<<<< HEAD
-        
-=======
 
         [Test]
         public void TestResolvePackagesFromXml()
@@ -211,6 +208,5 @@
             
             Assert.IsFalse(r.Success);
         }
->>>>>>> f1d63346
     }
 }