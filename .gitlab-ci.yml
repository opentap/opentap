include:
  - template: Security/License-Scanning.gitlab-ci.yml

variables:
  PACKAGE_REPO_URL: "http://packages.opentap.io"
  DOTNET_CLI_TELEMETRY_OPTOUT: "true"
  OPENTAP_COLOR: "auto"

stages:
  - build
  - test
  - package
  - installer
  - testinstaller
  - publish

#############################################
# Stage: build                              #
#############################################

# Build this in the "build" stage because it cannot be parallelized with the "Documentation" build
Build-DevGuide:
  stage: build
  image: registry.gitlab.com/opentap/buildrunners/documentationgeneration:latest
  tags: [ docker, gce ]
  script: |
           tap generate-pdf "doc/Developer Guide/Readme.md" --toc --skip-first-file --out "sdk/Examples/OpenTAP Developer Guide.pdf" --frontpage "doc/Developer Guide/Frontpage.html" --frontpage-file "doc/Developer Guide/Frontpage.png"
  artifacts:
    expire_in: 1 week
    paths:
       - sdk/Examples/OpenTAP Developer Guide.pdf

Doc-API:
  stage: build
  image: registry.gitlab.com/opentap/buildrunners/doxygen:latest
  tags: [ docker, gce ]
  script: 
         - mkdir Help API
         - ver=$(grep ^version .gitversion | sed 's/version[ ]*=[ ]*//' | cut -d. -f 1-2)
         - sed -i "s/\$(GitVersion)/$ver/" "doc/API Documentation/Doxyfile"
         - rootdir=`pwd`
         - cd "doc/API Documentation"
         - doxygen Doxyfile
         - cd apiref/html
         - chmcmd index.hhp
         - mv OpenTapApiReference.chm $rootdir/Help/
         - cp -r . $rootdir/API/
  artifacts:
    expire_in: 1 week
    paths:
       - Help/OpenTapApiReference.chm
       - API

test-pages:
  stage: test
  image: node:9.11.1
  dependencies:
    - Doc-API
  except:
    - /^release.*$/
    - tags
  cache:
    paths:
    - doc/node_modules/
  script:
    - pushd doc
    - rm 'User Guide/Readme.md' 'Developer Guide/Readme.md'
    - npm install
    - npm run build

pages:
  stage: package
  image: node:9.11.1
  dependencies:
    - Doc-API
  needs:
    - Doc-API
  only:
    - /^release.*$/
  cache:
    paths:
    - doc/node_modules/
  script:
    - pushd doc
    - rm 'User Guide/Readme.md' 'Developer Guide/Readme.md'
    - npm install
    - npm run build
    - popd
    - cp -r API public/api
  artifacts:
    paths:
    - public

Build-Linux64:
  stage: build
  image: mcr.microsoft.com/dotnet/sdk:6.0-bullseye-slim
  tags: [ docker, gce ]
<<<<<<< HEAD
  script: 
         - dotnet publish -c Release OpenTAP.sln
=======
  script:
      - dotnet publish -c NetCore OpenTAP.sln
>>>>>>> bc87d9c0
  artifacts:
    expire_in: 1 week
    paths:
       - bin/Release/publish

QuickTest: # Quick test to fail as early as possible. 
  stage: build
  image: mcr.microsoft.com/dotnet/sdk:6.0-bullseye-slim
  tags: [ docker, gce ]
  script:
    - dotnet build
    - dotnet vstest bin/Debug/OpenTap.UnitTests.dll --logger:"console;verbosity=detailed" -- RunConfiguration.TestSessionTimeout=1200000

.BuildWindows:
  stage: build
  image: mcr.microsoft.com/dotnet/sdk:6.0-windowsservercore-ltsc2019
  tags: [ docker, windows ]
  script:
    # We cannot set the version of dotnet core .exe files because it is not supported by Cecil (yet?)
    # This is because they are not actually PE files, but a small archive which wraps a PE file.
    # Generate an AssemblyInfo.cs file with the correct version instead.
    # We need to build twice because 'gitversion' requires tap..
    # Netcore apps require that the 32-bit runtime is used to run a 32-bit app (though targetting that runtime is not a problem)
    # There is no 32-bit windows server .NET6 docker image. Target x64 first to get access to gitversion.
    - dotnet build -c Release /p:Platform=x64
    - cp bin\Release\runtimes\win-x64\native\git2-4aecb64.dll bin\Release
    - $AssemblyVersion = "`"$(bin/Release/tap sdk gitversion --fields 3).0`""
    - $GitVersion = "`"$(bin/Release/tap sdk gitversion)`""
    - Push-Location ./tap/Properties
    - $AssemblyInfoFile = (Get-Content AssemblyInfo.cs.Template)
    - $AssemblyInfoFile = ($AssemblyInfoFile) -replace '"AssemblyVersion"', $AssemblyVersion
    - $AssemblyInfoFile = ($AssemblyInfoFile) -replace '"AssemblyFileVersion"', $AssemblyVersion
    - $AssemblyInfoFile = ($AssemblyInfoFile) -replace '"AssemblyInformationalVersion"', $GitVersion
    - $AssemblyInfoFile | Set-Content AssemblyInfo.cs
    - cat AssemblyInfo.cs
    - Pop-Location
    # We need to ensure all intermediate build files are removed when targeting a new architecture
    - Move-Item ./bin/Release ./bin/Releasex64
    - Get-ChildItem -Directory obj -Recurse | Remove-Item -Recurse -Force
    # Now we actually build for the target architecture.
    - dotnet build -c Release /p:Platform=$Architecture
    - dotnet build tap/tap.csproj -c Release /p:Platform=$Architecture
    - get-content ./bin/Release/tap.runtimeconfig.json
    - Remove-Item -recurse "bin\Release\Packages"
  artifacts:
    expire_in: 1 week
    paths:
       - bin/Release/
       - bin/Releasex64/

Build-x86:
  stage: build
  variables:
    Architecture: x86
  extends: .BuildWindows

Build-x64:
  stage: build
  variables:
    Architecture: x64
  extends: .BuildWindows

WarningTest:
  stage: build
  variables:
    Architecture: x86
  before_script:
    - $env:TreatWarningsAsErrors="true"
  extends: .BuildWindows


# #############################################
# # Stage: test                               #
# #############################################

# Gets bin directory from the builddrop location and runs unit tests in Tap.Engine.dll
TestEngine:
  stage: test
  image: mcr.microsoft.com/dotnet/sdk:6.0-windowsservercore-ltsc2019
  tags: [ docker, windows ]
  dependencies:
     - Build-x64
  needs:
     - Build-x64
  script:
         - $ErrorActionPreference = "Stop"
         - dotnet vstest bin/Release/OpenTap.UnitTests.dll --logger:"console;verbosity=detailed" -- RunConfiguration.TestSessionTimeout=1200000
  artifacts:
    when: always
    expire_in: 1 week
    paths:
       - "TestResult.xml"


# Can't run on docker, as a unit test is using dotfuscator
TestPackage:
  stage: test
  image: mcr.microsoft.com/dotnet/sdk:6.0-windowsservercore-ltsc2019
  tags: [ docker, windows ]
  dependencies:
     - Build-x64
  needs:
     - Build-x64
  script:
         - $ErrorActionPreference = "Stop"
         - Copy-Item -r "Package.UnitTests/Packages" bin/Release
         - Copy-Item .\bin\Release\runtimes\win-x64\native\git2-4aecb64.dll .\bin\Release
         - dotnet vstest bin/Release/OpenTap.Package.UnitTests.dll --logger:"console;verbosity=detailed"
  artifacts:
    when: always
    expire_in: 1 week
    paths:
       - "TestResult.xml"

TestWindowsPlan:
  stage: test
  image: mcr.microsoft.com/dotnet/sdk:6.0-windowsservercore-ltsc2019
  tags: [ docker, windows ]
  dependencies:
    - Build-x64
  needs:
    - Build-x64
  script:
    - bin/Release/tap.exe run tests/regression.TapPlan --verbose

TestLinuxPlan:
  stage: test
  tags: [docker, gce]
  image: mcr.microsoft.com/dotnet/sdk:6.0-focal
  dependencies:
    - Build-Linux64
  needs:
    - Build-Linux64
  script:
    - apt-get update
    - apt-get install locales
    - locale-gen en_US.UTF-8
    - mv bin/Release/publish/* bin/Release
    - bin/Release/tap run tests/regression.TapPlan --verbose

.LinuxScript:
  tags: [ docker, gce ]
  dependencies:
     - Build-Linux64
  needs:
     - Build-Linux64
  script:
        - PATH="/bin:$PATH"
        - ln -sf $PWD/bin/Release/publish/tap /bin
        - check_exit_code () { if [ $exit_code -eq $1 ]; then echo "OK"; else echo "FAIL ($exit_code)"; false; fi }
        - echo "tap run unit test"
        - tap run -v Engine.UnitTests/TestTestPlans/testMultiReferencePlan.TapPlan --ignore-load-errors || exit_code=$?
        - check_exit_code 20
        - echo "tap sdk gitversion unit tests"
        - tap sdk gitversion -v       # verify that gitversion works.
        - tap sdk gitversion --log 10 # verify that gitversion log works.
        - echo "tap package create/verify unit tests"
        - tap package verify -v || exit_code=$?
        - check_exit_code 31
        - sed -i "/Sign Certificate/ d" opentap_linux64.package.xml
        - sed -i -e '/File Path/ s!Dependencies/!Dependencies\\!' opentap_linux64.package.xml
        - sed -i -e '/SourcePath/ s!dotnet_library_license.txt!.\\dotnet_library_license.txt!' opentap_linux64.package.xml
        - cd bin/Release/publish
        - rm -rf Packages/*
        - tap package create --install ../../../opentap_linux64.package.xml -o OpenTAP.TapPackage
        - tap | grep Interface
        - mkdir ../test
        - tap package install OpenTAP.TapPackage --target ../test
        - cd ../test
        - ./tap | grep Interface
        - sed -i '/File Path/ s!Dependencies/!Dependencies\\!' Packages/OpenTAP/package.xml
        - cd -
        - ../test/tap package verify -v OpenTAP
        - mkdir Packages/SDK
        - touch '../../../sdk/Examples/OpenTAP Developer Guide.pdf'
        - ln -s ../../../../../sdk/Examples Packages/SDK
        - ln -s ../../../../../Package/PackageSchema.xsd Packages/SDK
        - tap package create ../../../sdk/sdk.package.xml -o SDK.TapPackage
        - tap package install SDK.TapPackage --target ../test
        - cd ../test
        - ./tap | grep Interface
        - ./tap package verify -v SDK
        - cd -
        - echo "Engine NUnit tests"
        - dotnet vstest OpenTap.UnitTests.dll --logger:"console;verbosity=detailed"
        - echo "Package NUnit tests"
        - rm -rf Packages
        - cp -r ../../../Package.UnitTests/Packages .
        - dotnet vstest OpenTap.Package.UnitTests.dll --logger:"console;verbosity=detailed"


TestUbuntu:
  stage: test
  image: mcr.microsoft.com/dotnet/sdk:6.0-focal
  extends: .LinuxScript

# Need a dotnet-60-centos7-root image
# TestCentos7:
#   stage: test
#   image:
#     name: stefanholst0/dotnet-50-centos7-root:latest
#     entrypoint: [ "" ]
#   extends: .LinuxScript

# TestUbuntuPackaged:
#   image: buildpack-deps:bionic
#   tags: [docker, ubuntu18.4]
#   stage: test
#   dependencies:
#      - Package-BaseUbuntu
#   script:
#      - DEST_DIR=testInstallDir
#      - mkdir $DEST_DIR
#      - unzip TAPLinux.TapPackage -d $DEST_DIR
#      - chmod -R +w $DEST_DIR
#      - chmod +x $DEST_DIR/tap
#      - cp -r opentap/Engine.UnitTests/TestTestPlans $DEST_DIR
#      - cp bin/linux-x64/publish/OpenTap.UnitTests.dll $DEST_DIR
#      - cd $DEST_DIR
#      - echo "./tap run -v TestTestPlans/testMultiReferencePlan.TapPlan --ignore-load-errors
#  if [ \$? -eq 20 ]
#  then echo \"OK\"
#  else false
#  fi" >./run_ubuntu_test.sh
#      - bash run_ubuntu_test.sh

# OverrideConfig:
#   stage: test
#   dependencies: []
#   script: |
#           if not exist "bin/Release" mkdir "bin/Release"
#           echo Compression=none > "bin/Release/compression.iss"
#   except:
#     - /^integration$/
#     - /^release[0-9]+x$/
#     - /^ship[0-9]+x$/
#     - /^rc[0-9]+x$/
#   artifacts:
#     when: on_success
#     expire_in: 7 day
#     paths:
#        - "bin/Release/compression.iss"


#############################################
# Stage: package                            #
#############################################

Package-Windows64:
  stage: package
  image: registry.gitlab.com/opentap/buildrunners/signrunner:net6
  tags: [ docker, windows ]
  variables: 
    ErrorActionPreference: stop
    Architecture: x64
  dependencies:
     - Build-x64
     - Doc-API
  needs:
     - Build-x64
     - Doc-API
  script:
         - if (!$PROTECTED_BRANCH) { Set-Content .\opentap.$Architecture.package.xml  -Value (get-content .\opentap.$Architecture.package.xml | Select-String -Pattern '<Sign Certificate' -NotMatch) }
         - cd bin/Releasex64
         - cp .\runtimes\win-x64\native\git2-4aecb64.dll .
         - .\tap.exe package install -f "/repo/Sign.TapPackage"
         - $version=$(./tap sdk gitversion)
         - cd ../Release
         - ..\Releasex64\tap.exe package create -v ../../opentap.$Architecture.package.xml -o ../../OpenTAP.$version.$Architecture.Windows.TapPackage
  artifacts:
    when: on_success
    expire_in: 1 day
    paths:
       - OpenTAP.*.Windows.TapPackage

Package-Windows32:
  extends: Package-Windows64
  dependencies:
     - Build-x86
     - Doc-API
  needs:
     - Build-x86
     - Doc-API
  variables:
    Architecture: x86

Package-Linux:
  stage: package
  image: registry.gitlab.com/opentap/buildrunners/signrunner:net6
  tags: [ docker, windows ]
  dependencies:
     - Build-x64
     - Build-Linux64
  needs:
     - Build-x64
     - Build-Linux64
  script:
         - if (!$PROTECTED_BRANCH) { Set-Content .\opentap_linux64.package.xml  -Value (get-content .\opentap_linux64.package.xml | Select-String -Pattern '<Sign Certificate' -NotMatch) }
         - mv bin\Release\publish bin\linux-x64
         - pushd bin\linux-x64\
         - ../Release/tap package install -f "/repo/Sign.TapPackage"
         - cp .\runtimes\win-x64\native\git2-4aecb64.dll .
         - ..\Release\tap package create -v ../../opentap_linux64.package.xml -o Packages/OpenTAP.Linux.TapPackage
         - $version=$(..\Release\tap sdk gitversion)
         - cp Packages/OpenTAP.Linux.TapPackage ../../OpenTAP.$version.Linux.TapPackage
  artifacts:
    when: on_success
    expire_in: 1 week
    paths:
       - OpenTAP.*.Linux.TapPackage


Package-SDK:
  stage: package
  image: mcr.microsoft.com/dotnet/sdk:6.0-windowsservercore-ltsc2019
  tags: [ docker, windows ]
  dependencies:
     - Build-x64
     - Build-DevGuide
     - Doc-API
  needs:
     - Build-x64
     - Build-DevGuide
     - Doc-API
  script:
         - Set-Content .\opentap.x86.package.xml  -Value (get-content .\opentap.x86.package.xml | Select-String -Pattern '<Sign Certificate' -NotMatch)
         - cd bin/Release
         - cp .\runtimes\win-x64\native\git2-4aecb64.dll .
         - .\tap.exe package create ../../opentap.x86.package.xml --install -v
         - Copy-Item "../../sdk/Examples" "Packages/SDK/Examples" -Recurse
         - Copy-Item "../../Package/PackageSchema.xsd" "Packages/SDK/PackageSchema.xsd"
         - cd Packages/SDK/Examples
         - $doc = New-Object System.Xml.XmlDataDocument
         - $doc.PreserveWhitespace=1
         - $doc.Load("$pwd/Directory.Build.props")
         - $ele = $doc.GetElementsByTagName("PropertyGroup") | Where-Object { $_.GetElementsByTagName("GitVersion").Count -gt 0 } 
         - $doc.FirstChild.RemoveChild($ele) # First Child is the Project element
         - $doc.Save("$pwd/Directory.Build.props")
         - cd ../../..
         - ./tap sdk gitversion --fields 4 --replace "Packages/SDK/Examples/Directory.Build.props"
         - ./tap package create -v ../../sdk/sdk.package.xml
         - Move-Item "*.TapPackage" "../.."
  artifacts:
    when: on_success
    expire_in: 1 week
    paths:
       - "SDK.*.TapPackage"


# #############################################
# # Stage: installer                             #
# #############################################

Package-NuGet:
  stage: installer
  image: mcr.microsoft.com/dotnet/sdk:6.0-windowsservercore-ltsc2019
  tags: [ docker, windows ]
  dependencies:
    - Build-x64
    - Package-Windows64
    - Package-Windows32
    - Package-Linux
  needs:
    - Build-x64
    - Package-Windows64
    - Package-Windows32
    - Package-Linux
  script:
    - ./bin/Releasex64/tap sdk gitversion --replace ./nuget/OpenTAP.nuspec --fields 4
    - New-Item -Force ./nuget/build/payload -ItemType Directory | Out-Null
    # Expand-Archive will only extract .zip extensions    
    - Move-Item OpenTAP.*.x86.Windows.TapPackage OpenTAP.x86.zip 
    - Move-Item OpenTAP.*.x64.Windows.TapPackage OpenTAP.x64.zip
    - Move-Item OpenTAP.*.Linux.TapPackage OpenTAP.Linux.zip

    - Move-Item ./bin/Release/Keysight.OpenTap.Sdk.MSBuild.dll ./nuget/build
    - Move-Item ./bin/Release/DotNet.Glob.dll ./nuget/build    
    - ./bin/Release/tap package install ./OpenTap.x64.zip -t ./nuget/build/payload -f
    # The package.xml of an installation should always come from one of the Runtime directories. Delete it from the payload directory.
    - Remove-Item ./nuget/build/payload/Packages/OpenTAP/package.xml
    - Move-Item ./bin/Release/OpenTap.Package.xml ./nuget/build/payload
    - Move-Item ./bin/Release/OpenTap.xml ./nuget/build/payload
    - Push-Location ./nuget/build/payload
    - Remove-Item tap.exe
    - Remove-Item ./Dependencies/LibGit2Sharp.0.25.0.0/git2*.dll
    - Pop-Location
    - Expand-Archive OpenTAP.x64.zip win-x64
    - Expand-Archive OpenTAP.x86.zip win-x86
    - Expand-Archive OpenTAP.Linux.zip linux-x64
    - ./nuget/NugetPackager.ps1
    - cd ./nuget    
    - Invoke-WebRequest -Method Get -Uri "https://dist.nuget.org/win-x86-commandline/v5.7.1/nuget.exe" -OutFile nuget.exe
    - .\nuget pack OpenTAP.nuspec -OutputDirectory ../
  artifacts:
    expire_in: 1 week
    paths:
      - "*.nupkg"

# Diff the public API of the generated OpenTAP package against the public API of some ancestor following this logic:
# Version 9.16.0-beta should compare against the latest 9.15 release version
# Version 9.16.1-beta should compare against the 9.16.0 release version
# An RC should behave the same as a beta
# A release version should behave the same as an RC or a beta
# Any other prerelease version should compare to the beta that it branched out from
# e.g. alpha 9.16.1-alpha.23.4-feature-branch should compare against 9.16.1-beta.23
.Package-Diff:
  stage: package
  tags: [docker, gce]
  image: opentapio/opentap:9.16-ubuntu18.04
  allow_failure: true
  variables:
    OPENTAP_NO_UPDATE_CHECK: 1
  script:
    - mv OpenTAP.*.TapPackage OpenTAP.TapPackage
    - tap package install "Package Diff" --version any
    - tap package diff OpenTAP.TapPackage -o diff
  artifacts:
    expire_in: 1 week
    when: always
    paths:
      - diff.html
    expose_as: 'Public API Diff'

Package-Diff-Windows-x64:
  dependencies:
    - Package-Windows64
  needs:
    - Package-Windows64
  extends: .Package-Diff

Package-Diff-Windows-x86:
  dependencies:
    - Package-Windows32
  needs:
    - Package-Windows32
  extends: .Package-Diff

Package-Diff-Linux:
  dependencies:
    - Package-Linux
  needs:
    - Package-Linux
  extends: .Package-Diff

Installer-Windows:
  stage: installer
  image: registry.gitlab.com/opentap/buildrunners/inno
  tags: [ docker, windows ]
  only:
    - tags
    - /^release.*$/
    - master
  dependencies:
     - Build-x64
     - Package-Windows64
  needs:
     - Build-x64
     - Package-Windows64
  script:
         - pushd bin\Release
         - $version = ./tap.exe sdk gitversion
         - echo "OpenTAP.$($version).exe"

         - ./tap.exe package install -f -v "/BundleInstaller.TapPackage"
         - Remove-Item "Packages\Bundle Installer\Assets\LICENSES.txt"

         - ./tap.exe sdk create-bundle --sign "Keysight Technologies, Inc" --no-gui --tap64 "../../OpenTAP.$version.x64.Windows.TapPackage" -x ../../Installer/Assets/opentapCE.installer.xml setup.exe
         - Move-Item setup.exe ..\..\OpenTAP.$($version).exe
  artifacts:
    expire_in: 1 week
    paths:
       - "*.exe"

Installer-Linux:
  stage: installer
  image: mcr.microsoft.com/dotnet/sdk:6.0-windowsservercore-ltsc2019
  tags: [ docker, windows ]
  dependencies:
     - Package-Linux
  needs:
     - Package-Linux
  script:
         - Invoke-WebRequest https://netcologne.dl.sourceforge.net/project/gnuwin32/tar/1.13-1/tar-1.13-1-bin.exe -Outfile tarsetup.exe
         - Start-process .\tarsetup.exe -NoNewWindow -Wait -ArgumentList "/SILENT"

         - $path=(get-item -path "./").Fullname
         - $str=[IO.File]::ReadAllText($path + "/LinuxInstall/INSTALL.sh") -replace "`r`n", "`n"
         - ([IO.File]::WriteAllText($path + "/INSTALL.sh", $str))

         - $str=[IO.File]::ReadAllText($path + "/LinuxInstall/README") -replace "`r`n", "`n"
         - ([IO.File]::WriteAllText($path + "/README", $str))

         - cmd /C '"C:\Program Files (x86)\GnuWin32\bin\tar.exe" -cf "OpenTAP.tar" OpenTAP.*.Linux.TapPackage INSTALL.sh README'
  artifacts:
    when: on_success
    expire_in: 1 week
    paths:
       - "OpenTAP.tar"

Package-Build-Deb:
  stage: installer
  image: mcr.microsoft.com/dotnet/sdk:6.0-focal
  tags: [ docker, gce ]
  dependencies:
    - Package-Linux
  needs:
    - Package-Linux
  script:
    - pushd LinuxInstall/package
    - mv ../../OpenTAP*.TapPackage OpenTAP.TapPackage
    - pushd Debian
    - apt update
    - apt install unzip -y
    - bash create-deb
    - popd
    - mv OpenTAP.deb ../../OpenTAP.deb
  artifacts:
    when: on_success 
    expire_in: 1 week
    paths: 
      - OpenTAP.deb

#############################################
# Stage: test installer                     #
#############################################

Test-Installer-Linux:
  stage: testinstaller
  image: mcr.microsoft.com/dotnet/runtime:6.0-focal
  tags: [ docker, gce ]
  dependencies:
    - Installer-Linux
  needs:
    - Installer-Linux
  script:
    - apt update
    - apt install unzip -y
    - tar xf OpenTAP.tar
    - chmod +x ./INSTALL.sh
    - echo 'y' | ./INSTALL.sh
    - $HOME/bin/tap -h
    - $HOME/bin/tap package list -v

TestIsolated:
  stage: testinstaller
  image: opentapio/opentap:9.12-windowsserver1809
  tags: [ docker, windows ]
  dependencies:
    - Package-Windows64
  needs:
    - Package-Windows64
  script:
    - mv OpenTAP.*.Windows.TapPackage OpenTAP.TapPackage
    - tap package install OpenTAP.TapPackage # Install opentap from package
    - tap package install OpenTAP # Install an older released version

#############################################
# Stage: publish                            #
#############################################

PublishPackages:
  stage: publish
  image: mcr.microsoft.com/dotnet/sdk:6.0-windowsservercore-ltsc2019
  tags: [ docker, windows ]
  variables:
    GIT_STRATEGY: none
  dependencies:
     - Build-x64
     - Package-Windows64
     - Package-Windows32
     - Package-Linux
     - Package-SDK
  only:
    - tags
    - /^release.*$/
    - master
  script:
      - cd bin/Release
      - ./tap package install -f PackagePublish --version beta
      - ./tap package publish -r http://packages.opentap.io -k $PUBLIC_REPO_PASS ../../*.TapPackage

Publish-Nuget:
  stage: publish
  image: mcr.microsoft.com/dotnet/framework/sdk:4.7.2
  tags: [ docker, windows ]
  dependencies:
     - Package-NuGet
  variables:
    GIT_STRATEGY: none
  only:
    - tags
    - /^release.*$/
    - master
  script: nuget push OpenTAP.*.nupkg $NUGET_KEY -NonInteractive -Source https://api.nuget.org/v3/index.json

.DockerLinuxBuild:
  image: 
    name: gcr.io/kaniko-project/executor:debug
    entrypoint: [""]
  dependencies:
     - Package-Linux
  stage: publish
  tags: [ docker, gce ]
  script:
        - mv OpenTAP.*.Linux.TapPackage docker/Linux/OpenTAP.Linux.TapPackage
        - cd docker/Linux
        - echo "{\"auths\":{\"https://index.docker.io/v1/\":{\"username\":\"$DOCKER_USER\", \"password\":\"$DOCKER_PASS\"}}}" > /kaniko/.docker/config.json
        - /kaniko/executor --context=$CI_PROJECT_DIR/docker/Linux --target=$target --dockerfile=Dockerfile --destination=opentapio/opentap:$version-ubuntu18.04

DockerLinux-Release:
  extends: .DockerLinuxBuild
  only:
    - tags
  before_script:
        - version=$(cat .gitversion | sed -nr 's/version *= *([0-9]+\.[0-9]+)\.[0-9]+/\1/p')
        - target=development

DockerLinux-Release-Slim:
  extends: .DockerLinuxBuild
  only:
    - tags
  before_script:
        - version="$(cat .gitversion | sed -nr 's/version *= *([0-9]+\.[0-9]+)\.[0-9]+/\1/p')-slim"
        - target=production

DockerLinux-RC:
  extends: .DockerLinuxBuild
  only:
    - /^release.*$/
  before_script:
        - version=rc
        - target=development

DockerLinux-RC-Slim:
  extends: .DockerLinuxBuild
  only:
    - /^release.*$/
  before_script:
        - version=rc-slim
        - target=production

DockerLinux-Beta:
  extends: .DockerLinuxBuild
  only:
    - master
  before_script:
        - version=beta
        - target=development

DockerLinux-Beta-Slim:
  extends: .DockerLinuxBuild
  only:
    - master
  before_script:
        - version=beta-slim
        - target=production

.DockerWindowsBuild:
  stage: publish
  tags:
    - docker-build,windows,1809
  dependencies:
     - Installer-Windows
  script:
        - copy-item OpenTAP.*.exe docker/Windows/OpenTAP.exe
        - cd docker/Windows
        - docker login -u $env:DOCKER_USER -p $env:DOCKER_PASS
        - docker build -t opentapio/opentap:$env:version-windowsserver1809 .
        - docker push opentapio/opentap:$env:version-windowsserver1809
        - docker logout

DockerWindows-Release:
  extends: .DockerWindowsBuild
  only:
    - tags
  before_script:
        - $match = cat .\.gitversion | select-string 'version *= *([0-9]+\.[0-9]+)\.[0-9]+'
        - $env:version=$match.Matches.Groups[1].Value
        - echo $env:version

DockerWindows-rc:
  extends: .DockerWindowsBuild
  only:
    - /^release.*$/
  before_script:
        - $env:version="rc"

DockerWindows-beta:
  extends: .DockerWindowsBuild
  only:
    - master
  before_script:
        - $env:version="beta"<|MERGE_RESOLUTION|>--- conflicted
+++ resolved
@@ -95,13 +95,8 @@
   stage: build
   image: mcr.microsoft.com/dotnet/sdk:6.0-bullseye-slim
   tags: [ docker, gce ]
-<<<<<<< HEAD
   script: 
          - dotnet publish -c Release OpenTAP.sln
-=======
-  script:
-      - dotnet publish -c NetCore OpenTAP.sln
->>>>>>> bc87d9c0
   artifacts:
     expire_in: 1 week
     paths:
