--- conflicted
+++ resolved
@@ -363,13 +363,9 @@
          - cp .\runtimes\win-x64\native\git2-4aecb64.dll .
          - .\tap.exe package install -f "/repo/Sign.TapPackage"
          - $version=$(./tap sdk gitversion)
-<<<<<<< HEAD
-         - cmd /C ".\tap.exe package create -v ../../opentap.$Architecture.package.xml -o ../../OpenTAP.$version.$Architecture.Windows.TapPackage"
          - ./tap sdk gitversion --fields 4 > ../../version.txt
-=======
          - cd ../Release
          - ..\Releasex64\tap.exe package create -v ../../opentap.$Architecture.package.xml -o ../../OpenTAP.$version.$Architecture.Windows.TapPackage
->>>>>>> c7c5e666
   artifacts:
     when: on_success
     expire_in: 1 day
