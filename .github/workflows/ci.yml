--- conflicted
+++ resolved
@@ -548,12 +548,6 @@
           dotnet-version: '6.0.x'
       - name: Update Version
         run: |
-          Set-Content .\templates\src\project\sln\Directory.Build.Props (Get-Content .\templates\src\project\sln\Directory.Build.Props).Replace("`$(GitVersion)", "${{needs.GetVersion.outputs.LongVersion}}")
-          Get-Content .\templates\src\project\sln\Directory.Build.Props
-<<<<<<< HEAD
-
-=======
->>>>>>> 5a1c2e7b
           Set-Content .\templates\Templates.csproj (Get-Content .\templates\Templates.csproj).Replace("`$(GitVersion)", "${{needs.GetVersion.outputs.LongVersion}}")
           Get-Content .\templates\Templates.csproj
       - name: Package
