--- conflicted
+++ resolved
@@ -1093,8 +1093,4 @@
           version: 9.25.1
           packages: 'Repository Client:1.0.3-beta.2'
       - name: Publish Packages
-<<<<<<< HEAD
-        run: tap repo upload --repository https://packages.opentap.io --token ${{ secrets.REPO_PASS }} /publish/*.TapPackage
-=======
-        run: tap repo upload --repository https://packages.opentap.io --token ${{ secrets.PUBLIC_REPO_TOKEN }} ./publish/*.TapPackage
->>>>>>> bccedb9a
+        run: tap repo upload --repository https://packages.opentap.io --token ${{ secrets.PUBLIC_REPO_TOKEN }} ./publish/*.TapPackage