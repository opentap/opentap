--- conflicted
+++ resolved
@@ -1090,14 +1090,7 @@
       - name: Setup OpenTAP
         uses: opentap/setup-opentap@main
         with:
-<<<<<<< HEAD
           version: 9.25.1
           packages: 'Repository Client:1.0.3-beta.2'
       - name: Publish Packages
         run: tap repo upload --repository https://packages.opentap.io --token ${{ secrets.REPO_PASS }} /publish/*.TapPackage
-=======
-          version: 9.23.0
-          packages: 'Repository Client:1.0'
-      - name: Publish Packages
-        run: tap repo upload --repository https://packages.opentap.io --token ${{ secrets.PUBLIC_REPO_TOKEN }} /publish/*.TapPackage
->>>>>>> d1b2c70a
